mod validators_manager;

<<<<<<< HEAD
use casper_engine_test_support::DbWasmTestBuilder;
use casper_types::{CLValue, StoredValue};
=======
use clap::ArgMatches;
>>>>>>> 89b4cf9e

use validators_manager::ValidatorsUpdateManager;

pub(crate) fn generate_validators_update(matches: &ArgMatches<'_>) {
    let data_dir = matches.value_of("data_dir").unwrap_or(".");
    let state_hash = matches.value_of("hash").unwrap();
    let validators = match matches.values_of("validator") {
        None => vec![],
        Some(values) => values
            .map(|validator_def| {
                let mut fields = validator_def.split(',').map(str::to_owned);
                let field1 = fields.next().unwrap();
                let field2 = fields.next().unwrap();
                (field1, field2)
            })
            .collect(),
    };

<<<<<<< HEAD
    // Open the global state that should be in the supplied directory.
    let mut test_builder =
        DbWasmTestBuilder::open_raw(data_dir, Default::default(), hash_from_str(state_hash));

    // Read the old SeigniorageRecipientsSnapshot
    let (validators_key, old_snapshot) = read_snapshot(&test_builder);

    // Create a new snapshot based on the old one and the supplied validators.
    let new_snapshot = gen_snapshot(
        validators,
        *old_snapshot.keys().next().unwrap(),
        old_snapshot.len() as u64,
    );

    // Print the write to the snapshot key.
    print_entry(
        &validators_key,
        &StoredValue::from(CLValue::from_t(new_snapshot.clone()).unwrap()),
    );

    let validators_diff = validators_diff(&old_snapshot, &new_snapshot);
=======
    let mut validators_upgrade_manager = ValidatorsUpdateManager::new(data_dir, state_hash);
>>>>>>> 89b4cf9e

    validators_upgrade_manager.perform_update(validators);

    validators_upgrade_manager.print_writes();
}<|MERGE_RESOLUTION|>--- conflicted
+++ resolved
@@ -1,12 +1,6 @@
+use clap::ArgMatches;
+
 mod validators_manager;
-
-<<<<<<< HEAD
-use casper_engine_test_support::DbWasmTestBuilder;
-use casper_types::{CLValue, StoredValue};
-=======
-use clap::ArgMatches;
->>>>>>> 89b4cf9e
-
 use validators_manager::ValidatorsUpdateManager;
 
 pub(crate) fn generate_validators_update(matches: &ArgMatches<'_>) {
@@ -24,33 +18,7 @@
             .collect(),
     };
 
-<<<<<<< HEAD
-    // Open the global state that should be in the supplied directory.
-    let mut test_builder =
-        DbWasmTestBuilder::open_raw(data_dir, Default::default(), hash_from_str(state_hash));
-
-    // Read the old SeigniorageRecipientsSnapshot
-    let (validators_key, old_snapshot) = read_snapshot(&test_builder);
-
-    // Create a new snapshot based on the old one and the supplied validators.
-    let new_snapshot = gen_snapshot(
-        validators,
-        *old_snapshot.keys().next().unwrap(),
-        old_snapshot.len() as u64,
-    );
-
-    // Print the write to the snapshot key.
-    print_entry(
-        &validators_key,
-        &StoredValue::from(CLValue::from_t(new_snapshot.clone()).unwrap()),
-    );
-
-    let validators_diff = validators_diff(&old_snapshot, &new_snapshot);
-=======
     let mut validators_upgrade_manager = ValidatorsUpdateManager::new(data_dir, state_hash);
->>>>>>> 89b4cf9e
-
     validators_upgrade_manager.perform_update(validators);
-
     validators_upgrade_manager.print_writes();
 }