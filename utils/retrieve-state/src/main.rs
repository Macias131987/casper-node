use std::{
    env,
    fmt::{self, Display, Formatter},
    fs,
    net::{Ipv4Addr, SocketAddr, SocketAddrV4},
    path::PathBuf,
    str::FromStr,
};

use reqwest::ClientBuilder;
use structopt::StructOpt;

use casper_node::{
    rpcs::chain::{BlockIdentifier, GetBlockParams},
    types::JsonBlock,
};

use retrieve_state::{address_to_url, storage::create_storage};
use tracing::info;

use casper_types::EraId;

const DOWNLOAD_TRIES: &str = "download-tries";
const DOWNLOAD_BLOCKS: &str = "download-blocks";
const CONVERT_BLOCK_FILES: &str = "convert-block-files";
const DEFAULT_PEER_MAILBOX_SIZE: usize = 1;

#[derive(Debug, StructOpt)]
struct Opts {
    #[structopt(
        short = "n",
        default_value = "127.0.0.1",
        about = "Specifies the host address for the node to be
         reached. e.g. \"127.0.0.1\""
    )]
    server_ip: Ipv4Addr,

    #[structopt(
        long = "port",
        about = "Port to reach peer RPC. For --port-derived-from-peers, this is used as the base for node-1."
    )]
    port: Option<u16>,

    #[structopt(
        short = "s",
        long,
        about = "Block from which to start downloading state. \
            Can be either a block hash or a height, where a height is considered not cryptographically secure. \
            Defaults to the highest block (by height) that the node contacted knows about."
    )]
    highest_block: Option<BlockIdentifier>,

    #[structopt(
        required = true,
        short = "a",
        long,
        default_value,
        possible_values = &[DOWNLOAD_TRIES, DOWNLOAD_BLOCKS, CONVERT_BLOCK_FILES],
        about = "Specify the mode of operation for this tool."
    )]
    action: Action,

    #[structopt(
        required = true,
        long,
        default_value = retrieve_state::CHAIN_DOWNLOAD_PATH,
        about = "Specify the path to the folder to be used for downloading blocks."
    )]
    chain_download_path: PathBuf,

    #[structopt(
        long,
        default_value = retrieve_state::LMDB_PATH,
        about = "Specify the path to the folder containing the trie LMDB data files."
    )]
    lmdb_path: PathBuf,

    #[structopt(
        long,
        about = "Specify the max size (in bytes) that the underlying LMDB can grow to."
    )]
    max_db_size: Option<usize>,

    #[structopt(long, about = "Disable gzip for requests.")]
    disable_gzip: bool,

    #[structopt(
        long,
        about = "Disable manual syncing after each block to LMDB (on by default)."
    )]
    disable_manual_sync: bool,

    #[structopt(
        long,
        about = "Derive the port from peer's address. Useful for nctl-based networks that have different RPC ports."
    )]
    port_derived_from_peers: bool,

    #[structopt(
        long,
        about = "Max number of peers to download tries from in parallel.",
        default_value = "25"
    )]
    max_workers: usize,

    #[structopt(
        long,
        about = "Use channels-based download-tries method, defaults to false (work_queue)."
    )]
    use_download_trie_channels: bool,
}

#[derive(Debug)]
enum Action {
    DownloadTries,
    DownloadBlocks,
}

impl Default for Action {
    fn default() -> Self {
        Action::DownloadTries
    }
}

impl FromStr for Action {
    type Err = anyhow::Error;

    fn from_str(input: &str) -> Result<Self, Self::Err> {
        let value = match input {
            DOWNLOAD_TRIES => Self::DownloadTries,
            DOWNLOAD_BLOCKS => Self::DownloadBlocks,
            _ => {
                return Err(anyhow::Error::msg(format!(
                    "should be one of '{}' or '{}'.",
                    DOWNLOAD_TRIES, DOWNLOAD_BLOCKS,
                )))
            }
        };
        Ok(value)
    }
}

impl Display for Action {
    fn fmt(&self, formatter: &mut Formatter) -> fmt::Result {
        match self {
            Action::DownloadTries => formatter.write_str(DOWNLOAD_TRIES),
            Action::DownloadBlocks => formatter.write_str(DOWNLOAD_BLOCKS),
        }
    }
}

#[tokio::main]
async fn main() -> Result<(), anyhow::Error> {
    let opts = Opts::from_args();

    env_logger::init();

    let chain_download_path = env::current_dir()?.join(&opts.chain_download_path);

    // port used for peers as well as initial target node
    let port = opts.port.unwrap_or(7777);
    let initial_server_address = SocketAddr::V4(SocketAddrV4::new(opts.server_ip, port));
    let url = address_to_url(initial_server_address);

    // TODO: Consider reading the proper `chainspec` in the `retrieve-state` tool.
    let merkle_tree_hash_activation = EraId::from(0u64);

    let maybe_highest_block = opts.highest_block;
    let maybe_download_block = opts
        .highest_block
        .map(|block_identifier| GetBlockParams { block_identifier });

    let port_derived_from_peers = opts.port_derived_from_peers;

    match opts.action {
<<<<<<< HEAD
        Action::ConvertBlockFiles => {
            if !chain_download_path.exists() {
                println!(
                    "creating new chain download data dir {}",
                    chain_download_path.display()
                );
                fs::create_dir_all(&chain_download_path)?;
            }
            let block_file_download_path = match opts.block_file_download_path {
                None => {
                    return Err(anyhow::anyhow!("--block-file-download-path <path> is required for action 'convert-block-files'"))
                }
                Some(path) => path
            };
            let mut storage = create_storage(&chain_download_path, merkle_tree_hash_activation)
                .expect("should create storage");
            let block_files = get_block_files(&block_file_download_path);
            println!(
                "loading {} blocks from {} into db at {}",
                block_files.len(),
                block_file_download_path.display(),
                opts.chain_download_path.display()
            );
            let progress = ProgressBar::new(block_files.len() as u64);
            let mut blocks_converted = 0;
            let mut blocks_already_present = 0;
            for block_file in block_files {
                let block_with_deploys = read_block_file(&block_file).await?;
                match storage.read_block(&block_with_deploys.block.hash)? {
                    Some(_found) => blocks_already_present += 1,
                    None => {
                        put_block_with_deploys(&mut storage, &block_with_deploys)?;
                        blocks_converted += 1;
                    }
                }
                progress.inc(1);
            }
            println!(
                "Converted and loaded {} blocks, with {} blocks already present in db.",
                blocks_converted, blocks_already_present
            );
        }
=======
>>>>>>> f0c66012
        Action::DownloadBlocks => {
            let client = ClientBuilder::new()
                .gzip(!opts.disable_gzip)
                .build()
                .unwrap();
            if !chain_download_path.exists() {
                info!(
                    "creating new chain download data dir {}",
                    chain_download_path.display()
                );
                fs::create_dir_all(&chain_download_path)?;
            }

<<<<<<< HEAD
            let mut storage = create_storage(&chain_download_path, merkle_tree_hash_activation)
                .expect("should create storage");
            println!("Downloading all blocks to genesis...");
=======
            let mut storage = create_storage(&chain_download_path).expect("should create storage");
            info!("Downloading all blocks to genesis...");
>>>>>>> f0c66012
            let (downloaded, read_from_disk) = retrieve_state::download_or_read_blocks(
                &client,
                &mut storage,
                &url,
                maybe_highest_block.as_ref(),
            )
            .await?;
            info!(
                "Downloaded {} blocks, read {} already-downloaded blocks from disk.",
                downloaded, read_from_disk
            );
        }
        Action::DownloadTries => {
            let client = ClientBuilder::new()
                .gzip(!opts.disable_gzip)
                .build()
                .unwrap();

            let mut peers_list = retrieve_state::get_peers_list(&client, &url)
                .await?
                .peers
                .into_inner()
                .into_iter()
                .flat_map(|peer| {
                    let address = peer.address.parse::<SocketAddrV4>().ok()?;
                    // for nctl-networks we want our bound address
                    let address = if port_derived_from_peers {
                        SocketAddr::V4(SocketAddrV4::new(
                            *address.ip(),
                            address.port().saturating_sub(11000),
                        ))
                    } else {
                        // the peer's list gives us the port for the node, and instead we want to
                        // use the user-provided RPC port
                        SocketAddr::V4(SocketAddrV4::new(*address.ip(), port))
                    };
                    Some(address)
                })
                .collect::<Vec<_>>();

            // also use the server we provided initially that peers were gathered from.
            peers_list.push(initial_server_address);

            let highest_block: JsonBlock =
                retrieve_state::get_block(&client, &url, maybe_download_block)
                    .await?
                    .block
                    .expect("unable to download highest block");

            info!(
                "retrieving global state at height {}...",
                highest_block.header.height
            );
            let lmdb_path = env::current_dir()?.join(opts.lmdb_path);
            let (engine_state, _environment) = retrieve_state::storage::create_execution_engine(
                lmdb_path,
                opts.max_db_size
                    .unwrap_or(retrieve_state::DEFAULT_MAX_DB_SIZE),
                !opts.disable_manual_sync,
            )
            .expect("unable to create execution engine");
            if !opts.use_download_trie_channels {
                retrieve_state::download_trie_work_queue(
                    &client,
                    &peers_list,
                    engine_state,
                    highest_block.header.state_root_hash,
                    opts.max_workers,
                )
                .await
                .expect("should download trie");
            } else {
                retrieve_state::download_trie_channels(
                    &client,
                    &peers_list,
                    engine_state,
                    highest_block.header.state_root_hash,
                    DEFAULT_PEER_MAILBOX_SIZE,
                )
                .await
                .expect("should download trie");
            }
            info!("Finished downloading global state.");
        }
    }
    Ok(())
}<|MERGE_RESOLUTION|>--- conflicted
+++ resolved
@@ -173,51 +173,6 @@
     let port_derived_from_peers = opts.port_derived_from_peers;
 
     match opts.action {
-<<<<<<< HEAD
-        Action::ConvertBlockFiles => {
-            if !chain_download_path.exists() {
-                println!(
-                    "creating new chain download data dir {}",
-                    chain_download_path.display()
-                );
-                fs::create_dir_all(&chain_download_path)?;
-            }
-            let block_file_download_path = match opts.block_file_download_path {
-                None => {
-                    return Err(anyhow::anyhow!("--block-file-download-path <path> is required for action 'convert-block-files'"))
-                }
-                Some(path) => path
-            };
-            let mut storage = create_storage(&chain_download_path, merkle_tree_hash_activation)
-                .expect("should create storage");
-            let block_files = get_block_files(&block_file_download_path);
-            println!(
-                "loading {} blocks from {} into db at {}",
-                block_files.len(),
-                block_file_download_path.display(),
-                opts.chain_download_path.display()
-            );
-            let progress = ProgressBar::new(block_files.len() as u64);
-            let mut blocks_converted = 0;
-            let mut blocks_already_present = 0;
-            for block_file in block_files {
-                let block_with_deploys = read_block_file(&block_file).await?;
-                match storage.read_block(&block_with_deploys.block.hash)? {
-                    Some(_found) => blocks_already_present += 1,
-                    None => {
-                        put_block_with_deploys(&mut storage, &block_with_deploys)?;
-                        blocks_converted += 1;
-                    }
-                }
-                progress.inc(1);
-            }
-            println!(
-                "Converted and loaded {} blocks, with {} blocks already present in db.",
-                blocks_converted, blocks_already_present
-            );
-        }
-=======
->>>>>>> f0c66012
         Action::DownloadBlocks => {
             let client = ClientBuilder::new()
                 .gzip(!opts.disable_gzip)
@@ -231,14 +186,9 @@
                 fs::create_dir_all(&chain_download_path)?;
             }
 
-<<<<<<< HEAD
             let mut storage = create_storage(&chain_download_path, merkle_tree_hash_activation)
                 .expect("should create storage");
-            println!("Downloading all blocks to genesis...");
-=======
-            let mut storage = create_storage(&chain_download_path).expect("should create storage");
             info!("Downloading all blocks to genesis...");
->>>>>>> f0c66012
             let (downloaded, read_from_disk) = retrieve_state::download_or_read_blocks(
                 &client,
                 &mut storage,
