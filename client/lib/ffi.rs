//! Foreign function interfaces.

use std::{
    convert::TryInto,
    ffi::CStr,
    os::raw::{c_char, c_uchar},
    slice,
    sync::Mutex,
};

use once_cell::sync::Lazy;
use tokio::runtime;

use super::error::{Error, Result};

static LAST_ERROR: Lazy<Mutex<Option<Error>>> = Lazy::new(|| Mutex::new(None));
static RUNTIME: Lazy<Mutex<Option<runtime::Runtime>>> = Lazy::new(|| Mutex::new(None));

fn set_last_error(error: Error) {
    let last_error = &mut *LAST_ERROR.lock().expect("should lock");
    *last_error = Some(error)
}

/// FFI representation of [super::Error](super::Error)
///
/// The full error can be extracted with get_last_error.
/// See [super::Error](super::Error) for more details on what these mean.
#[allow(non_snake_case, non_camel_case_types, missing_docs)]
#[repr(C)]
pub enum casper_error_t {
    CASPER_SUCCESS = 0,
    CASPER_FAILED_TO_PARSE_KEY = -1,
    CASPER_FAILED_TO_PARSE_UREF = -2,
    CASPER_FAILED_TO_PARSE_INT = -3,
    CASPER_FAILED_TO_PARSE_TIME_DIFF = -4,
    CASPER_FAILED_TO_PARSE_TIMESTAMP = -5,
    CASPER_FAILED_TO_PARSE_UINT = -6,
    CASPER_FAILED_TO_GET_RESPONSE = -7,
    CASPER_FAILED_TO_PARSE_RESPONSE = -8,
    CASPER_FILE_ALREADY_EXISTS = -9,
    CASPER_UNSUPPORTED_ALGORITHM = -10,
    CASPER_RESPONSE_IS_ERROR = -11,
    CASPER_INVALID_JSON = -12,
    CASPER_INVALID_RPC_RESPONSE = -13,
    CASPER_FAILED_SENDING = -14,
    CASPER_IO_ERROR = -15,
    CASPER_TO_BYTES_ERROR = -16,
    CASPER_CRYPTO_ERROR = -17,
    CASPER_INVALID_CL_VALUE = -18,
    CASPER_INVALID_ARGUMENT = -19,
    CASPER_INVALID_RESPONSE = -20,
    CASPER_FFI_SETUP_NOT_CALLED = -21,
    CASPER_FFI_PTR_NULL_BUT_REQUIRED = -22,
    CASPER_CONFLICTING_ARGUMENTS = -23,
    CASPER_DEPLOY_SIZE_TOO_LARGE = -24,
<<<<<<< HEAD
    CASPER_FAILED_TO_PARSE_STATE_IDENTIFIER = -25,
=======
    CASPER_FAILED_TO_CREATE_DICTIONARY_IDENTIFIER = -25,
>>>>>>> 48707848
}

trait AsFFIError {
    fn as_ffi_error(&self) -> casper_error_t;
}

impl AsFFIError for Error {
    fn as_ffi_error(&self) -> casper_error_t {
        match self {
            Error::FailedToParseKey => casper_error_t::CASPER_FAILED_TO_PARSE_KEY,
            Error::FailedToParseURef(_, _) => casper_error_t::CASPER_FAILED_TO_PARSE_UREF,
            Error::FailedToParseInt(_, _) => casper_error_t::CASPER_FAILED_TO_PARSE_INT,
            Error::FailedToParseTimeDiff(_, _) => casper_error_t::CASPER_FAILED_TO_PARSE_TIME_DIFF,
            Error::FailedToParseTimestamp(_, _) => casper_error_t::CASPER_FAILED_TO_PARSE_TIMESTAMP,
            Error::FailedToParseUint(_, _) => casper_error_t::CASPER_FAILED_TO_PARSE_UINT,
            Error::FailedToGetResponse(_) => casper_error_t::CASPER_FAILED_TO_GET_RESPONSE,
            Error::FailedToParseResponse(_) => casper_error_t::CASPER_FAILED_TO_PARSE_RESPONSE,
            Error::FileAlreadyExists(_) => casper_error_t::CASPER_FILE_ALREADY_EXISTS,
            Error::UnsupportedAlgorithm(_) => casper_error_t::CASPER_UNSUPPORTED_ALGORITHM,
            Error::ResponseIsError(_) => casper_error_t::CASPER_RESPONSE_IS_ERROR,
            Error::InvalidJson(_) => casper_error_t::CASPER_INVALID_JSON,
            Error::InvalidRpcResponse(_) => casper_error_t::CASPER_INVALID_RPC_RESPONSE,
            Error::FailedSending(_) => casper_error_t::CASPER_FAILED_SENDING,
            Error::IoError { .. } => casper_error_t::CASPER_IO_ERROR,
            Error::ToBytesError(_) => casper_error_t::CASPER_TO_BYTES_ERROR,
            Error::CryptoError { .. } => casper_error_t::CASPER_CRYPTO_ERROR,
            Error::InvalidCLValue(_) => casper_error_t::CASPER_INVALID_CL_VALUE,
            Error::InvalidArgument(_, _) => casper_error_t::CASPER_INVALID_ARGUMENT,
            Error::InvalidResponse(_) => casper_error_t::CASPER_INVALID_RESPONSE,
            Error::FFISetupNotCalled => casper_error_t::CASPER_FFI_SETUP_NOT_CALLED,
            Error::FFIPtrNullButRequired(_) => casper_error_t::CASPER_FFI_PTR_NULL_BUT_REQUIRED,
            Error::ConflictingArguments { .. } => casper_error_t::CASPER_CONFLICTING_ARGUMENTS,
            Error::DeploySizeTooLarge(_) => casper_error_t::CASPER_DEPLOY_SIZE_TOO_LARGE,
<<<<<<< HEAD
            Error::FailedToParseStateIdentifier => {
                casper_error_t::CASPER_FAILED_TO_PARSE_STATE_IDENTIFIER
=======
            Error::FailedToParseDictionaryIdentifier => {
                casper_error_t::CASPER_FAILED_TO_CREATE_DICTIONARY_IDENTIFIER
>>>>>>> 48707848
            }
        }
    }
}

/// Private macro for parsing arguments from c strings, (const char *, or *const c_char in rust
/// terms). The sad path contract here is that we indicate there was an error by returning `false`,
/// then we store the argument -name- as an Error::InvalidArgument in LAST_ERROR. The happy path is
/// left up to call sites to define.
macro_rules! r#try_unsafe_arg {
    ($arg:expr) => {{
        let result = unsafe_str_arg($arg, stringify!($arg));
        try_unwrap_result!(result)
    }};
}

/// Private macro for unwrapping a result value or setting an appropriate error and returning
/// early with `false` to indicate it's existence.
macro_rules! r#try_unwrap_result {
    ($result:expr) => {
        match $result {
            Ok(value) => value,
            Err(error) => {
                let error_code = AsFFIError::as_ffi_error(&error);
                set_last_error(error);
                return error_code;
            }
        }
    };
}

/// Private macro for unwrapping an optional value or setting an appropriate error and returning
/// early with `false` to indicate it's existence.
macro_rules! r#try_unwrap_option {
    ($arg:expr, or_else => $err:expr) => {
        match $arg {
            Some(value) => value,
            None => {
                let err_code = $err.as_ffi_error();
                set_last_error($err);
                return err_code;
            }
        }
    };
}

/// Private macro for unwrapping our internal json-rpcs or, optionally, storing the error in
/// LAST_ERROR and returning `false` to indicate that an error has occurred. Similar to
/// `try_unsafe_arg!`, this handles the sad path, and the happy path is left up to call sites.
macro_rules! r#try_unwrap_rpc {
    ($rpc:expr) => {{
        let rpc = try_unwrap_result!($rpc.map_err(Into::into));
        let rpc_result = try_unwrap_option!(rpc.get_result(), or_else => {
            let rpc_err = rpc.get_error().expect("should be error");
            Error::ResponseIsError(rpc_err.to_owned())
        });
        try_unwrap_result!(serde_json::to_string(&rpc_result).map_err(Into::into))
    }};
}

/// Private macro to wrap TryInto implementing types with a human-readable error message describing
/// the field name at the call site.
macro_rules! r#try_arg_into {
    ($arg:expr) => {{
        try_unwrap_result!(unsafe_try_into($arg, stringify!($arg)))
    }};
}

fn unsafe_str_arg(arg: *const c_char, arg_name: &'static str) -> Result<&'static str> {
    unsafe {
        // Strings are never required to be passed at this level, instead we return "" if the ptr ==
        // null and let the library deal with parsing values.
        if arg.is_null() {
            return Ok(Default::default());
        }
        CStr::from_ptr(arg).to_str()
    }
    .map_err(|error| {
        Error::InvalidArgument(
            arg_name,
            format!(
                "invalid utf8 value passed for arg '{}': {:?}",
                stringify!($arg),
                error,
            ),
        )
    })
}

fn unsafe_vec_of_str_arg(
    arg: *const *const c_char,
    len: usize,
    arg_name: &'static str,
) -> Result<Vec<&'static str>> {
    let slice = unsafe { slice::from_raw_parts(arg, len) };
    let mut vec = Vec::with_capacity(len);
    for bytes in slice {
        // While null-ptr strings are usually allowed as single arguments, an array of strings
        // required to not contain null values.
        if bytes.is_null() {
            return Err(Error::FFIPtrNullButRequired(arg_name));
        }
        vec.push(unsafe_str_arg(*bytes, arg_name)?);
    }
    Ok(vec)
}

/// Helper to call TryInto::try_into on a *const ptr of our rust type implementing it.
/// This is used for
fn unsafe_try_into<T, I>(value: *const I, field_name: &'static str) -> Result<T>
where
    I: Clone,
    I: TryInto<T, Error = Error>,
{
    if value.is_null() {
        Err(Error::FFIPtrNullButRequired(field_name))
    } else {
        let value: T = unsafe { (*value).clone().try_into()? };
        Ok(value)
    }
}

/// Copy the contents of `strval` to a user-provided buffer.
///
/// `strval` is the rust `&str` utf8 string to copy.
/// `buf` is the caller-provided buffer to write into.
/// `len` is the size of the buffer `buf` in bytes.
/// - returns the number of bytes written to `buf`.
fn copy_str_to_buf(strval: &str, buf: *mut c_uchar, len: usize) -> usize {
    let mut_buf = unsafe { slice::from_raw_parts_mut::<u8>(buf, len) };
    let lesser_len = len.min(strval.len());
    let strval = strval.as_bytes();
    mut_buf[0..lesser_len].clone_from_slice(&strval[0..lesser_len]);
    len
}

/// Perform needed setup for the client library.
#[no_mangle]
pub extern "C" fn casper_setup_client() {
    let mut runtime = RUNTIME.lock().expect("should lock");
    // TODO: runtime opts
    *runtime = Some(runtime::Runtime::new().expect("should create tokio runtime"));
}

/// Perform a clean shutdown of resources gathered in the client library.
#[no_mangle]
pub extern "C" fn casper_shutdown_client() {
    let mut runtime = RUNTIME.lock().expect("should lock");
    *runtime = None; // triggers drop on our runtime
}

/// Gets the last error copied to the provided buffer.
///
/// * `buf` is the buffer where the result will be stored.
/// * `len` is the length of the `buf` buffer in bytes.
/// - returns the number of bytes written to `buf`.
#[no_mangle]
pub extern "C" fn casper_get_last_error(buf: *mut c_uchar, len: usize) -> usize {
    if let Some(last_err) = &*LAST_ERROR.lock().expect("should lock") {
        let err_str = format!("{}", last_err);
        return copy_str_to_buf(&err_str, buf, len);
    }
    0
}

/// Creates a `Deploy` and sends it to the network for execution.
///
/// See [super::put_deploy](super::put_deploy) for more details.
#[no_mangle]
pub extern "C" fn casper_put_deploy(
    maybe_rpc_id: *const c_char,
    node_address: *const c_char,
    verbosity_level: u64,
    deploy_params: *const casper_deploy_params_t,
    session_params: *const casper_session_params_t,
    payment_params: *const casper_payment_params_t,
    response_buf: *mut c_uchar,
    response_buf_len: usize,
) -> casper_error_t {
    let mut runtime = RUNTIME.lock().expect("should lock");
    let runtime = try_unwrap_option!(&mut *runtime, or_else => Error::FFISetupNotCalled);
    let maybe_rpc_id = try_unsafe_arg!(maybe_rpc_id);
    let node_address = try_unsafe_arg!(node_address);
    let deploy_params = try_arg_into!(deploy_params);
    let session_params = try_arg_into!(session_params);
    let payment_params = try_arg_into!(payment_params);
    runtime.block_on(async move {
        let result = super::put_deploy(
            maybe_rpc_id,
            node_address,
            verbosity_level,
            deploy_params,
            session_params,
            payment_params,
        );
        let response = try_unwrap_rpc!(result);
        copy_str_to_buf(&response, response_buf, response_buf_len);
        casper_error_t::CASPER_SUCCESS
    })
}

/// Creates a `Deploy` and outputs it to a file or stdout.
///
/// See [super::make_deploy](super::make_deploy) for more details.
#[no_mangle]
pub extern "C" fn casper_make_deploy(
    maybe_output_path: *const c_char,
    deploy_params: *const casper_deploy_params_t,
    session_params: *const casper_session_params_t,
    payment_params: *const casper_payment_params_t,
    force: bool,
) -> casper_error_t {
    let maybe_output_path = try_unsafe_arg!(maybe_output_path);
    let deploy_params = try_arg_into!(deploy_params);
    let session_params = try_arg_into!(session_params);
    let payment_params = try_arg_into!(payment_params);
    let result = super::make_deploy(
        maybe_output_path,
        deploy_params,
        session_params,
        payment_params,
        force,
    );
    try_unwrap_result!(result);
    casper_error_t::CASPER_SUCCESS
}

/// Reads a previously-saved `Deploy` from a file, cryptographically signs it, and outputs it to a
/// file or stdout.
///
/// See [super::sign_deploy_file](super::sign_deploy_file) for more details.
#[no_mangle]
pub extern "C" fn casper_sign_deploy_file(
    input_path: *const c_char,
    secret_key: *const c_char,
    maybe_output_path: *const c_char,
    force: bool,
) -> casper_error_t {
    let input_path = try_unsafe_arg!(input_path);
    let secret_key = try_unsafe_arg!(secret_key);
    let maybe_output_path = try_unsafe_arg!(maybe_output_path);
    let result = super::sign_deploy_file(input_path, secret_key, maybe_output_path, force);
    try_unwrap_result!(result);
    casper_error_t::CASPER_SUCCESS
}

/// Reads a previously-saved `Deploy` from a file and sends it to the network for execution.
///
/// See [super::send_deploy_file](super::send_deploy_file) for more details.
#[no_mangle]
pub extern "C" fn casper_send_deploy_file(
    maybe_rpc_id: *const c_char,
    node_address: *const c_char,
    verbosity_level: u64,
    input_path: *const c_char,
    response_buf: *mut c_uchar,
    response_buf_len: usize,
) -> casper_error_t {
    let mut runtime = RUNTIME.lock().expect("should lock");
    let runtime = try_unwrap_option!(&mut *runtime, or_else => Error::FFISetupNotCalled);
    let maybe_rpc_id = try_unsafe_arg!(maybe_rpc_id);
    let node_address = try_unsafe_arg!(node_address);
    let input_path = try_unsafe_arg!(input_path);
    runtime.block_on(async move {
        let result =
            super::send_deploy_file(maybe_rpc_id, node_address, verbosity_level, input_path);
        let response = try_unwrap_rpc!(result);
        copy_str_to_buf(&response, response_buf, response_buf_len);
        casper_error_t::CASPER_SUCCESS
    })
}

/// Transfers funds between purses.
///
/// See [super::transfer](super::transfer) for more details.
#[no_mangle]
pub extern "C" fn casper_transfer(
    maybe_rpc_id: *const c_char,
    node_address: *const c_char,
    verbosity_level: u64,
    amount: *const c_char,
    maybe_target_account: *const c_char,
    transfer_id: *const c_char,
    deploy_params: *const casper_deploy_params_t,
    payment_params: *const casper_payment_params_t,
    response_buf: *mut c_uchar,
    response_buf_len: usize,
) -> casper_error_t {
    let mut runtime = RUNTIME.lock().expect("should lock");
    let runtime = try_unwrap_option!(&mut *runtime, or_else => Error::FFISetupNotCalled);
    let maybe_rpc_id = try_unsafe_arg!(maybe_rpc_id);
    let node_address = try_unsafe_arg!(node_address);
    let amount = try_unsafe_arg!(amount);
    let maybe_target_account = try_unsafe_arg!(maybe_target_account);
    let transfer_id = try_unsafe_arg!(transfer_id);
    let deploy_params = try_arg_into!(deploy_params);
    let payment_params = try_arg_into!(payment_params);
    runtime.block_on(async move {
        let result = super::transfer(
            maybe_rpc_id,
            node_address,
            verbosity_level,
            amount,
            maybe_target_account,
            transfer_id,
            deploy_params,
            payment_params,
        );
        let response = try_unwrap_rpc!(result);
        copy_str_to_buf(&response, response_buf, response_buf_len);
        casper_error_t::CASPER_SUCCESS
    })
}

/// Creates a transfer `Deploy` and outputs it to a file or stdout.
///
/// See [super::make_transfer](super::make_transfer) for more details.
#[no_mangle]
pub extern "C" fn casper_make_transfer(
    maybe_output_path: *const c_char,
    amount: *const c_char,
    maybe_target_account: *const c_char,
    transfer_id: *const c_char,
    deploy_params: *const casper_deploy_params_t,
    payment_params: *const casper_payment_params_t,
    force: bool,
) -> casper_error_t {
    let maybe_output_path = try_unsafe_arg!(maybe_output_path);
    let amount = try_unsafe_arg!(amount);
    let maybe_target_account = try_unsafe_arg!(maybe_target_account);
    let transfer_id = try_unsafe_arg!(transfer_id);
    let deploy_params = try_arg_into!(deploy_params);
    let payment_params = try_arg_into!(payment_params);
    let result = super::make_transfer(
        maybe_output_path,
        amount,
        maybe_target_account,
        transfer_id,
        deploy_params,
        payment_params,
        force,
    );
    try_unwrap_result!(result);
    casper_error_t::CASPER_SUCCESS
}

/// Retrieves a `Deploy` from the network.
///
/// See [super::get_deploy](super::get_deploy) for more details.
#[no_mangle]
pub extern "C" fn casper_get_deploy(
    maybe_rpc_id: *const c_char,
    node_address: *const c_char,
    verbosity_level: u64,
    deploy_hash: *const c_char,
    response_buf: *mut c_uchar,
    response_buf_len: usize,
) -> casper_error_t {
    let mut runtime = RUNTIME.lock().expect("should lock");
    let runtime = try_unwrap_option!(&mut *runtime, or_else => Error::FFISetupNotCalled);
    let maybe_rpc_id = try_unsafe_arg!(maybe_rpc_id);
    let node_address = try_unsafe_arg!(node_address);
    let deploy_hash = try_unsafe_arg!(deploy_hash);
    runtime.block_on(async move {
        let result = super::get_deploy(maybe_rpc_id, node_address, verbosity_level, deploy_hash);
        let response = try_unwrap_rpc!(result);
        copy_str_to_buf(&response, response_buf, response_buf_len);
        casper_error_t::CASPER_SUCCESS
    })
}

/// Retrieves a `Block` from the network.
///
/// See [super::get_block](super::get_block) for more details.
#[no_mangle]
pub extern "C" fn casper_get_block(
    maybe_rpc_id: *const c_char,
    node_address: *const c_char,
    verbosity_level: u64,
    maybe_block_id: *const c_char,
    response_buf: *mut c_uchar,
    response_buf_len: usize,
) -> casper_error_t {
    let mut runtime = RUNTIME.lock().expect("should lock");
    let runtime = try_unwrap_option!(&mut *runtime, or_else => Error::FFISetupNotCalled);
    let maybe_rpc_id = try_unsafe_arg!(maybe_rpc_id);
    let node_address = try_unsafe_arg!(node_address);
    let maybe_block_id = try_unsafe_arg!(maybe_block_id);
    runtime.block_on(async move {
        let result = super::get_block(maybe_rpc_id, node_address, verbosity_level, maybe_block_id);
        let response = try_unwrap_rpc!(result);
        copy_str_to_buf(&response, response_buf, response_buf_len);
        casper_error_t::CASPER_SUCCESS
    })
}

/// Retrieves all `Transfer` items for a `Block` from the network.
///
/// See [super::casper_get_block_transfers](super::casper_get_block_transfers) for more details.
#[no_mangle]
pub extern "C" fn casper_get_block_transfers(
    maybe_rpc_id: *const c_char,
    node_address: *const c_char,
    verbosity_level: u64,
    maybe_block_id: *const c_char,
    response_buf: *mut c_uchar,
    response_buf_len: usize,
) -> casper_error_t {
    let mut runtime = RUNTIME.lock().expect("should lock");
    let runtime = try_unwrap_option!(&mut *runtime, or_else => Error::FFISetupNotCalled);
    let maybe_rpc_id = try_unsafe_arg!(maybe_rpc_id);
    let node_address = try_unsafe_arg!(node_address);
    let maybe_block_id = try_unsafe_arg!(maybe_block_id);
    runtime.block_on(async move {
        let result =
            super::get_block_transfers(maybe_rpc_id, node_address, verbosity_level, maybe_block_id);
        let response = try_unwrap_rpc!(result);
        copy_str_to_buf(&response, response_buf, response_buf_len);
        casper_error_t::CASPER_SUCCESS
    })
}

/// Retrieves a state root hash at a given `Block`.
///
/// See [super::get_state_root_hash](super::get_state_root_hash) for more details.
#[no_mangle]
pub extern "C" fn casper_get_state_root_hash(
    maybe_rpc_id: *const c_char,
    node_address: *const c_char,
    verbosity_level: u64,
    maybe_block_id: *const c_char,
    response_buf: *mut c_uchar,
    response_buf_len: usize,
) -> casper_error_t {
    let mut runtime = RUNTIME.lock().expect("should lock");
    let runtime = try_unwrap_option!(&mut *runtime, or_else => Error::FFISetupNotCalled);
    let maybe_rpc_id = try_unsafe_arg!(maybe_rpc_id);
    let node_address = try_unsafe_arg!(node_address);
    let maybe_block_id = try_unsafe_arg!(maybe_block_id);
    runtime.block_on(async move {
        let result =
            super::get_state_root_hash(maybe_rpc_id, node_address, verbosity_level, maybe_block_id);
        let response = try_unwrap_rpc!(result);
        copy_str_to_buf(&response, response_buf, response_buf_len);
        casper_error_t::CASPER_SUCCESS
    })
}

/// Retrieves a stored value from the network.
///
/// See [super::get_item](super::get_item) for more details.
#[no_mangle]
pub extern "C" fn casper_get_item(
    maybe_rpc_id: *const c_char,
    node_address: *const c_char,
    verbosity_level: u64,
    state_root_hash: *const c_char,
    key: *const c_char,
    path: *const c_char,
    response_buf: *mut c_uchar,
    response_buf_len: usize,
) -> casper_error_t {
    let mut runtime = RUNTIME.lock().expect("should lock");
    let runtime = try_unwrap_option!(&mut *runtime, or_else => Error::FFISetupNotCalled);
    let maybe_rpc_id = try_unsafe_arg!(maybe_rpc_id);
    let node_address = try_unsafe_arg!(node_address);
    let state_root_hash = try_unsafe_arg!(state_root_hash);
    let key = try_unsafe_arg!(key);
    let path = try_unsafe_arg!(path);
    runtime.block_on(async move {
        let result = super::get_item(
            maybe_rpc_id,
            node_address,
            verbosity_level,
            state_root_hash,
            key,
            path,
        );
        let response = try_unwrap_rpc!(result);
        copy_str_to_buf(&response, response_buf, response_buf_len);
        casper_error_t::CASPER_SUCCESS
    })
}

/// Retrieves a purse's balance from the network.
///
/// See [super::get_balance](super::get_balance) for more details.
#[no_mangle]
pub extern "C" fn casper_get_balance(
    maybe_rpc_id: *const c_char,
    node_address: *const c_char,
    verbosity_level: u64,
    state_root_hash: *const c_char,
    purse: *const c_char,
    response_buf: *mut c_uchar,
    response_buf_len: usize,
) -> casper_error_t {
    let mut runtime = RUNTIME.lock().expect("should lock");
    let runtime = try_unwrap_option!(&mut *runtime, or_else => Error::FFISetupNotCalled);
    let maybe_rpc_id = try_unsafe_arg!(maybe_rpc_id);
    let node_address = try_unsafe_arg!(node_address);
    let state_root_hash = try_unsafe_arg!(state_root_hash);
    let purse = try_unsafe_arg!(purse);
    runtime.block_on(async move {
        let result = super::get_balance(
            maybe_rpc_id,
            node_address,
            verbosity_level,
            state_root_hash,
            purse,
        );
        let response = try_unwrap_rpc!(result);
        copy_str_to_buf(&response, response_buf, response_buf_len);
        casper_error_t::CASPER_SUCCESS
    })
}

/// Retrieves era information from the network.
///
/// See [super::get_era_info_by_switch_block](super::get_era_info_by_switch_block) for more details.
#[no_mangle]
pub extern "C" fn casper_get_era_info_by_switch_block(
    maybe_rpc_id: *const c_char,
    node_address: *const c_char,
    verbosity_level: u64,
    maybe_block_id: *const c_char,
    response_buf: *mut c_uchar,
    response_buf_len: usize,
) -> casper_error_t {
    let mut runtime = RUNTIME.lock().expect("should lock");
    let runtime = try_unwrap_option!(&mut *runtime, or_else => Error::FFISetupNotCalled);
    let maybe_rpc_id = try_unsafe_arg!(maybe_rpc_id);
    let node_address = try_unsafe_arg!(node_address);
    let maybe_block_id = try_unsafe_arg!(maybe_block_id);
    runtime.block_on(async move {
        let result = super::get_era_info_by_switch_block(
            maybe_rpc_id,
            node_address,
            verbosity_level,
            maybe_block_id,
        );
        let response = try_unwrap_rpc!(result);
        copy_str_to_buf(&response, response_buf, response_buf_len);
        casper_error_t::CASPER_SUCCESS
    })
}

/// Retrieves the bids and validators as of the most recently added `Block`.
///
/// See [super::get_auction_info](super::get_auction_info) for more details.
#[no_mangle]
pub extern "C" fn casper_get_auction_info(
    maybe_rpc_id: *const c_char,
    node_address: *const c_char,
    maybe_block_id: *const c_char,
    verbosity_level: u64,
    response_buf: *mut c_uchar,
    response_buf_len: usize,
) -> casper_error_t {
    let mut runtime = RUNTIME.lock().expect("should lock");
    let runtime = try_unwrap_option!(&mut *runtime, or_else => Error::FFISetupNotCalled);
    let maybe_rpc_id = try_unsafe_arg!(maybe_rpc_id);
    let node_address = try_unsafe_arg!(node_address);
    let maybe_block_id = try_unsafe_arg!(maybe_block_id);
    runtime.block_on(async move {
        let result =
            super::get_auction_info(maybe_rpc_id, node_address, verbosity_level, maybe_block_id);
        let response = try_unwrap_rpc!(result);
        copy_str_to_buf(&response, response_buf, response_buf_len);
        casper_error_t::CASPER_SUCCESS
    })
}

/// Generates key files.
///
/// See [super::keygen::generate_files](super::keygen::generate_files) for more details.
#[no_mangle]
pub extern "C" fn casper_keygen(
    output_dir: *const c_char,
    algorithm: *const c_char,
    force: bool,
) -> casper_error_t {
    let output_dir = try_unsafe_arg!(output_dir);
    let algorithm = try_unsafe_arg!(algorithm);
    let result = super::keygen::generate_files(output_dir, algorithm, force);
    try_unwrap_result!(result);
    casper_error_t::CASPER_SUCCESS
}

/// Container for `Deploy` construction options.
///
/// See [DeployStrParams](super::DeployStrParams) for more info.
#[allow(non_snake_case)]
#[repr(C)]
#[derive(Clone)]
pub struct casper_deploy_params_t {
    secret_key: *const c_char,
    timestamp: *const c_char,
    ttl: *const c_char,
    gas_price: *const c_char,
    dependencies: *const *const c_char,
    dependencies_len: usize,
    chain_name: *const c_char,
}

impl TryInto<super::DeployStrParams<'_>> for casper_deploy_params_t {
    type Error = Error;

    fn try_into(self) -> Result<super::DeployStrParams<'static>> {
        let secret_key = unsafe_str_arg(self.secret_key, "casper_deploy_params_t.secret_key")?;
        let timestamp = unsafe_str_arg(self.timestamp, "casper_deploy_params_t.timestamp")?;
        let ttl = unsafe_str_arg(self.ttl, "casper_deploy_params_t.ttl")?;
        let gas_price = unsafe_str_arg(self.gas_price, "casper_deploy_params_t.gas_price")?;
        let chain_name = unsafe_str_arg(self.chain_name, "casper_deploy_params_t.chain_name")?;
        let dependencies = unsafe_vec_of_str_arg(
            self.dependencies,
            self.dependencies_len,
            "casper_deploy_params_t.dependencies",
        )?;
        Ok(super::DeployStrParams {
            secret_key,
            timestamp,
            ttl,
            gas_price,
            chain_name,
            dependencies,
        })
    }
}

/// Container for `Payment` construction options.
///
/// See [PaymentStrParams](super::PaymentStrParams) for more info.
#[allow(non_snake_case)]
#[repr(C)]
#[derive(Clone)]
pub struct casper_payment_params_t {
    payment_amount: *const c_char,
    payment_hash: *const c_char,
    payment_name: *const c_char,
    payment_package_hash: *const c_char,
    payment_package_name: *const c_char,
    payment_path: *const c_char,
    payment_args_simple: *const *const c_char,
    payment_args_simple_len: usize,
    payment_args_complex: *const c_char,
    payment_version: *const c_char,
    payment_entry_point: *const c_char,
}

impl TryInto<super::PaymentStrParams<'static>> for casper_payment_params_t {
    type Error = Error;

    fn try_into(self) -> Result<super::PaymentStrParams<'static>> {
        let payment_amount = unsafe_str_arg(
            self.payment_amount,
            "casper_payment_params_t.payment_amount",
        )?;
        let payment_hash =
            unsafe_str_arg(self.payment_hash, "casper_payment_params_t.payment_hash")?;
        let payment_name =
            unsafe_str_arg(self.payment_name, "casper_payment_params_t.payment_name")?;
        let payment_package_hash = unsafe_str_arg(
            self.payment_package_hash,
            "casper_payment_params_t.payment_package_hash",
        )?;
        let payment_package_name = unsafe_str_arg(
            self.payment_package_name,
            "casper_payment_params_t.payment_package_name",
        )?;
        let payment_path =
            unsafe_str_arg(self.payment_path, "casper_payment_params_t.payment_path")?;
        let payment_args_simple = unsafe_vec_of_str_arg(
            self.payment_args_simple,
            self.payment_args_simple_len,
            "casper_payment_params_t.payment_args_simple",
        )?;
        let payment_args_complex = unsafe_str_arg(
            self.payment_args_complex,
            "casper_payment_params_t.payment_args_complex",
        )?;
        let payment_version = unsafe_str_arg(
            self.payment_version,
            "casper_payment_params_t.payment_version",
        )?;
        let payment_entry_point = unsafe_str_arg(
            self.payment_entry_point,
            "casper_payment_params_t.payment_entry_point",
        )?;
        Ok(super::PaymentStrParams {
            payment_amount,
            payment_hash,
            payment_name,
            payment_package_hash,
            payment_package_name,
            payment_path,
            payment_args_simple,
            payment_args_complex,
            payment_version,
            payment_entry_point,
        })
    }
}

/// Container for `Session` construction options.
///
/// See [SessionStrParams](super::SessionStrParams) for more info.
#[allow(non_snake_case)]
#[repr(C)]
#[derive(Clone)]
pub struct casper_session_params_t {
    session_hash: *const c_char,
    session_name: *const c_char,
    session_package_hash: *const c_char,
    session_package_name: *const c_char,
    session_path: *const c_char,
    session_args_simple: *const *const c_char,
    session_args_simple_len: usize,
    session_args_complex: *const c_char,
    session_version: *const c_char,
    session_entry_point: *const c_char,
    is_session_transfer: bool,
}

impl TryInto<super::SessionStrParams<'static>> for casper_session_params_t {
    type Error = Error;

    fn try_into(self) -> Result<super::SessionStrParams<'static>> {
        let session_hash =
            unsafe_str_arg(self.session_hash, "casper_session_params_t.session_hash")?;
        let session_name =
            unsafe_str_arg(self.session_name, "casper_session_params_t.session_name")?;
        let session_package_hash = unsafe_str_arg(
            self.session_package_hash,
            "casper_session_params_t.session_package_hash",
        )?;
        let session_package_name = unsafe_str_arg(
            self.session_package_name,
            "casper_session_params_t.session_package_name",
        )?;
        let session_path =
            unsafe_str_arg(self.session_path, "casper_session_params_t.session_path")?;
        let session_args_simple = unsafe_vec_of_str_arg(
            self.session_args_simple,
            self.session_args_simple_len,
            "casper_session_params_t.session_args_simple",
        )?;
        let session_args_complex = unsafe_str_arg(
            self.session_args_complex,
            "casper_session_params_t.session_args_complex",
        )?;
        let session_version = unsafe_str_arg(
            self.session_version,
            "casper_session_params_t.session_version",
        )?;
        let session_entry_point = unsafe_str_arg(
            self.session_entry_point,
            "casper_session_params_t.session_entry_point",
        )?;
        Ok(super::SessionStrParams {
            session_hash,
            session_name,
            session_package_hash,
            session_package_name,
            session_path,
            session_args_simple,
            session_args_complex,
            session_version,
            session_entry_point,
            is_session_transfer: self.is_session_transfer,
        })
    }
}<|MERGE_RESOLUTION|>--- conflicted
+++ resolved
@@ -53,11 +53,8 @@
     CASPER_FFI_PTR_NULL_BUT_REQUIRED = -22,
     CASPER_CONFLICTING_ARGUMENTS = -23,
     CASPER_DEPLOY_SIZE_TOO_LARGE = -24,
-<<<<<<< HEAD
-    CASPER_FAILED_TO_PARSE_STATE_IDENTIFIER = -25,
-=======
     CASPER_FAILED_TO_CREATE_DICTIONARY_IDENTIFIER = -25,
->>>>>>> 48707848
+    CASPER_FAILED_TO_PARSE_STATE_IDENTIFIER = -26,
 }
 
 trait AsFFIError {
@@ -91,13 +88,11 @@
             Error::FFIPtrNullButRequired(_) => casper_error_t::CASPER_FFI_PTR_NULL_BUT_REQUIRED,
             Error::ConflictingArguments { .. } => casper_error_t::CASPER_CONFLICTING_ARGUMENTS,
             Error::DeploySizeTooLarge(_) => casper_error_t::CASPER_DEPLOY_SIZE_TOO_LARGE,
-<<<<<<< HEAD
+            Error::FailedToParseDictionaryIdentifier => {
+                casper_error_t::CASPER_FAILED_TO_CREATE_DICTIONARY_IDENTIFIER
+            }
             Error::FailedToParseStateIdentifier => {
                 casper_error_t::CASPER_FAILED_TO_PARSE_STATE_IDENTIFIER
-=======
-            Error::FailedToParseDictionaryIdentifier => {
-                casper_error_t::CASPER_FAILED_TO_CREATE_DICTIONARY_IDENTIFIER
->>>>>>> 48707848
             }
         }
     }
