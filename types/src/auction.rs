//! Contains implementation of a Auction contract functionality.
mod bid;
mod constants;
mod detail;
mod era_validators;
mod internal;
mod providers;
mod seigniorage_recipient;
mod types;
mod unbonding_purse;

use alloc::{collections::BTreeMap, vec::Vec};

use num_rational::Ratio;

use crate::{
    account::AccountHash,
    system_contract_errors::auction::{Error, Result},
    Key, PublicKey, URef, U512,
};

pub use bid::{Bid, Bids};
pub use constants::*;
pub use era_validators::{EraId, EraValidators, ValidatorWeights};
pub use providers::{MintProvider, RuntimeProvider, StorageProvider, SystemProvider};
pub use seigniorage_recipient::{
    SeigniorageRecipient, SeigniorageRecipients, SeigniorageRecipientsSnapshot,
};
pub use types::*;
pub use unbonding_purse::{UnbondingPurse, UnbondingPurses};

/// Bidders mapped to their bidding purses and tokens contained therein. Delegators' tokens
/// are kept in the validator bid purses, available for withdrawal up to the delegated number
/// of tokens. Withdrawal moves the tokens to a delegator-controlled unbonding purse.
pub type BidPurses = BTreeMap<PublicKey, URef>;

/// Name of bid purses named key.
pub const BID_PURSES_KEY: &str = "bid_purses";
/// Name of unbonding purses key.
pub const UNBONDING_PURSES_KEY: &str = "unbonding_purses";

/// Default number of eras that need to pass to be able to withdraw unbonded funds.
pub const DEFAULT_UNBONDING_DELAY: u64 = 14;

/// Bonding auction contract interface
pub trait Auction:
    StorageProvider + SystemProvider + RuntimeProvider + MintProvider + Sized
{
    /// Returns era_validators.
    ///
    /// Publicly accessible, but intended for periodic use by the PoS contract to update its own
    /// internal data structures recording current and past winners.
    fn get_era_validators(&mut self, era_id: EraId) -> Result<Option<ValidatorWeights>> {
        let mut era_validators = internal::get_era_validators(self)?;
        Ok(era_validators.remove(&era_id))
    }

    /// Returns validators in era_validators, mapped to their bids or founding stakes, delegation
    /// rates and lists of delegators together with their delegated quantities from delegators.
    /// This function is publicly accessible, but intended for system use by the PoS contract,
    /// because this data is necessary for distributing seigniorage.
    fn read_seigniorage_recipients(&mut self) -> Result<SeigniorageRecipients> {
        // `era_validators` are assumed to be computed already by calling "run_auction" entrypoint.
        let era_index = internal::get_era_id(self)?;
        let mut seigniorage_recipients_snapshot =
            internal::get_seigniorage_recipients_snapshot(self)?;
        let seigniorage_recipients = seigniorage_recipients_snapshot
            .remove(&era_index)
            .unwrap_or_else(|| panic!("No seigniorage_recipients for era {}", era_index));
        Ok(seigniorage_recipients)
    }

    /// For a non-founder validator, this adds, or modifies, an entry in the `bids` collection and
    /// calls `bond` in the Mint contract to create (or top off) a bid purse. It also adjusts the
    /// delegation rate.
    fn add_bid(
        &mut self,
        public_key: PublicKey,
        source: URef,
        delegation_rate: DelegationRate,
        amount: U512,
    ) -> Result<(URef, U512)> {
        let account_hash = AccountHash::from_public_key(public_key, |x| self.blake2b(x));
        if self.get_caller() != account_hash {
            return Err(Error::InvalidCaller);
        }

        // Creates new purse with desired amount taken from `source_purse`
        // Bonds whole amount from the newly created purse
        let (bonding_purse, _total_amount) = detail::bond(self, public_key, source, amount)?;

        // Update bids or stakes
        let mut validators = internal::get_bids(self)?;

        let bid = validators
            .entry(public_key)
            .and_modify(|bid| {
                // Update `bids` map since `account_hash` belongs to a validator.
                bid.bonding_purse = bonding_purse;
                bid.delegation_rate = delegation_rate;
                bid.staked_amount += amount;

                // bid.staked_amount
            })
            .or_insert_with(|| {
                // Create new entry.
                Bid {
                    bonding_purse,
                    staked_amount: amount,
                    delegation_rate,
                    funds_locked: None,
                }
            });
        let new_amount = bid.staked_amount;
        internal::set_bids(self, validators)?;

        Ok((bonding_purse, new_amount))
    }

    /// For a non-founder validator, implements essentially the same logic as add_bid, but reducing
    /// the number of tokens and calling unbond in lieu of bond.
    ///
    /// For a founding validator, this function first checks whether they are released, and fails
    /// if they are not.
    ///
<<<<<<< HEAD
    /// The function returns the new amount of motes remaining in the bid. If the target bid does
    /// not exist, the function call returns an error.
    fn withdraw_bid(
        &mut self,
        public_key: PublicKey,
        amount: U512,
        unbond_purse: URef,
    ) -> Result<U512> {
=======
    /// The function returns a tuple of the (new) unbonding purse key and the new amount of motes
    /// remaining in the bid. If the target bid does not exist, the function call returns an error.
    fn withdraw_bid(&mut self, public_key: PublicKey, amount: U512) -> Result<(URef, U512)> {
        let account_hash = AccountHash::from_public_key(public_key, |x| self.blake2b(x));
        if self.get_caller() != account_hash {
            return Err(Error::InvalidCaller);
        }

>>>>>>> 109d63e9
        // Update bids or stakes
        let mut bids = internal::get_bids(self)?;

        let bid = bids.get_mut(&public_key).ok_or(Error::ValidatorNotFound)?;

        let new_amount = if bid.can_withdraw_funds() {
            // Carefully decrease bonded funds
            let new_amount = bid
                .staked_amount
                .checked_sub(amount)
                .ok_or(Error::InvalidAmount)?;
            bid.staked_amount = new_amount;
            new_amount
        } else {
            // If validator is still locked-up (or with an autowin status), no withdrawals
            // are allowed.
            return Err(Error::ValidatorFundsLocked);
        };

        if new_amount.is_zero() {
            bids.remove(&public_key).unwrap();
        }

        internal::set_bids(self, bids)?;

        let _total_amount = detail::unbond(self, public_key, amount, unbond_purse)?;

        Ok(new_amount)
    }

    /// Adds a new delegator to delegators, or tops off a current one. If the target validator is
    /// not in founders, the function call returns an error and does nothing.
    ///
    /// The function calls bond in the Mint contract to transfer motes to the validator's purse and
    /// returns a tuple of that purse and the amount of motes contained in it after the transfer.
    fn delegate(
        &mut self,
        delegator_public_key: PublicKey,
        source: URef,
        validator_public_key: PublicKey,
        amount: U512,
    ) -> Result<(URef, U512)> {
        let account_hash = AccountHash::from_public_key(delegator_public_key, |x| self.blake2b(x));
        if self.get_caller() != account_hash {
            return Err(Error::InvalidCaller);
        }

        let bids = internal::get_bids(self)?;
        if !bids.contains_key(&validator_public_key) {
            // Return early if target validator is not in `bids`
            return Err(Error::ValidatorNotFound);
        }

        let (bonding_purse, _total_amount) =
            detail::bond(self, delegator_public_key, source, amount)?;

        let new_delegation_amount =
            detail::update_delegators(self, validator_public_key, delegator_public_key, amount)?;

        // Initialize delegator_reward_pool_map entry if it doesn't exist.
        {
            let mut delegator_reward_map = internal::get_delegator_reward_map(self)?;
            delegator_reward_map
                .entry(validator_public_key)
                .or_default()
                .entry(delegator_public_key)
                .or_insert_with(U512::zero);
            internal::set_delegator_reward_map(self, delegator_reward_map)?;
        }

        Ok((bonding_purse, new_delegation_amount))
    }

    /// Removes an amount of motes (or the entry altogether, if the remaining amount is 0) from
    /// the entry in delegators and calls unbond in the Mint contract to create a new unbonding
    /// purse.
    ///
    /// The arguments are the delegator’s key, the validator key and quantity of motes and
    /// returns a tuple of the unbonding purse along with the remaining bid amount.
    fn undelegate(
        &mut self,
        delegator_public_key: PublicKey,
        validator_public_key: PublicKey,
        amount: U512,
<<<<<<< HEAD
        unbonding_purse: URef,
    ) -> Result<U512> {
=======
    ) -> Result<(URef, U512)> {
        let account_hash = AccountHash::from_public_key(delegator_public_key, |x| self.blake2b(x));
        if self.get_caller() != account_hash {
            return Err(Error::InvalidCaller);
        }

>>>>>>> 109d63e9
        let bids = internal::get_bids(self)?;

        // Return early if target validator is not in `bids`
        if !bids.contains_key(&validator_public_key) {
            return Err(Error::ValidatorNotFound);
        }

        let _unbonding_purse_balance =
            detail::unbond(self, delegator_public_key, amount, unbonding_purse)?;

        let mut delegators = internal::get_delegators(self)?;
        let delegators_map = delegators
            .get_mut(&validator_public_key)
            .ok_or(Error::ValidatorNotFound)?;

        let new_amount = {
            let delegators_amount = delegators_map
                .get_mut(&delegator_public_key)
                .ok_or(Error::DelegatorNotFound)?;

            let new_amount = delegators_amount
                .checked_sub(amount)
                .ok_or(Error::InvalidAmount)?;

            *delegators_amount = new_amount;
            new_amount
        };

        debug_assert!(_unbonding_purse_balance > new_amount);

        if new_amount.is_zero() {
            let _value = delegators_map
                .remove(&delegator_public_key)
                .ok_or(Error::DelegatorNotFound)?;
            debug_assert!(_value.is_zero());

            let mut outer = internal::get_delegator_reward_map(self)?;
            let mut inner = outer
                .remove(&validator_public_key)
                .ok_or(Error::ValidatorNotFound)?;
            inner
                .remove(&delegator_public_key)
                .ok_or(Error::DelegatorNotFound)?;
            if !inner.is_empty() {
                outer.insert(validator_public_key, inner);
            };
            internal::set_delegator_reward_map(self, outer)?;
        }

        internal::set_delegators(self, delegators)?;

        Ok(new_amount)
    }

    /// Slashes each validator.
    ///
    /// This can be only invoked through a system call.
    fn slash(&mut self, validator_public_keys: Vec<PublicKey>) -> Result<()> {
        if self.get_caller() != SYSTEM_ACCOUNT {
            return Err(Error::InvalidCaller);
        }

        detail::quash_bid(self, &validator_public_keys)?;

        let bid_purses_uref = self
            .get_key(BID_PURSES_KEY)
            .and_then(Key::into_uref)
            .ok_or(Error::MissingKey)?;

        let mut bid_purses: BidPurses = self.read(bid_purses_uref)?.ok_or(Error::Storage)?;

        let unbonding_purses_uref = self
            .get_key(UNBONDING_PURSES_KEY)
            .and_then(Key::into_uref)
            .ok_or(Error::MissingKey)?;
        let mut unbonding_purses: UnbondingPurses =
            self.read(unbonding_purses_uref)?.ok_or(Error::Storage)?;

        let mut bid_purses_modified = false;
        let mut unbonding_purses_modified = false;
        for validator_account_hash in validator_public_keys {
            if let Some(_bid_purse) = bid_purses.remove(&validator_account_hash) {
                bid_purses_modified = true;
            }

            if let Some(unbonding_list) = unbonding_purses.get_mut(&validator_account_hash) {
                let size_before = unbonding_list.len();

                unbonding_list.retain(|element| element.origin != validator_account_hash);

                unbonding_purses_modified = size_before != unbonding_list.len();
            }
        }

        if bid_purses_modified {
            self.write(bid_purses_uref, bid_purses)?;
        }

        if unbonding_purses_modified {
            self.write(unbonding_purses_uref, unbonding_purses)?;
        }

        Ok(())
    }

    /// Takes active_bids and delegators to construct a list of validators' total bids (their own
    /// added to their delegators') ordered by size from largest to smallest, then takes the top N
    /// (number of auction slots) bidders and replaces era_validators with these.
    ///
    /// Accessed by: node
    fn run_auction(&mut self) -> Result<()> {
        if self.get_caller() != SYSTEM_ACCOUNT {
            return Err(Error::InvalidContext);
        }

        detail::process_unbond_requests(self)?;

        let mut era_id = internal::get_era_id(self)?;

        let mut bids = internal::get_bids(self)?;
        //
        // Process locked bids
        //
        let mut bids_modified = false;
        for bid in bids.values_mut() {
            if let Some(locked_until) = bid.funds_locked {
                if era_id >= locked_until {
                    bid.funds_locked = None;
                    bids_modified = true;
                }
            }
        }

        //
        // Compute next auction slots
        //

        // Take winning validators and add them to validator_weights right away.
        let mut bid_weights: ValidatorWeights = {
            bids.iter()
                .filter(|(_validator_account_hash, founding_validator)| {
                    founding_validator.funds_locked.is_some()
                })
                .map(|(validator_account_hash, amount)| {
                    (*validator_account_hash, amount.staked_amount)
                })
                .collect()
        };

        // Non-winning validators are taken care of later
        let bid_scores = bids
            .iter()
            .filter(|(_validator_account_hash, founding_validator)| {
                founding_validator.funds_locked.is_none()
            })
            .map(|(validator_account_hash, amount)| {
                (*validator_account_hash, amount.staked_amount)
            });

        // Validator's entries from both maps as a single iterable.
        // let all_scores = founders_scores.chain(validators_scores);

        // All the scores are then grouped by the account hash to calculate a sum of each
        // consecutive scores for each validator.
        let mut scores = BTreeMap::new();
        for (account_hash, score) in bid_scores {
            scores
                .entry(account_hash)
                .and_modify(|acc| *acc += score)
                .or_insert_with(|| score);
        }

        // Compute new winning validators.
        let mut scores: Vec<_> = scores.into_iter().collect();
        // Sort the results in descending order
        scores.sort_by(|(_, lhs), (_, rhs)| rhs.cmp(lhs));

        // Fill in remaining validators
        let remaining_auction_slots = AUCTION_SLOTS.saturating_sub(bid_weights.len());
        bid_weights.extend(scores.into_iter().take(remaining_auction_slots));

        let mut era_validators = internal::get_era_validators(self)?;

        // Era index is assumed to be equal to era id on the consensus side.
        era_id += 1;

        let next_era_id = era_id + AUCTION_DELAY;

        //
        // Compute seiginiorage recipients for current era
        //
        let mut delegators = internal::get_delegators(self)?;
        let mut seigniorage_recipients_snapshot =
            internal::get_seigniorage_recipients_snapshot(self)?;
        let mut seigniorage_recipients = SeigniorageRecipients::new();

        // for each validator...
        for era_validator in bid_weights.keys() {
            let mut seigniorage_recipient = SeigniorageRecipient::default();
            // ... mapped to their bids
            if let Some(founding_validator) = bids.get(era_validator) {
                seigniorage_recipient.stake = founding_validator.staked_amount;
                seigniorage_recipient.delegation_rate = founding_validator.delegation_rate;
            }

            if let Some(delegator_map) = delegators.remove(era_validator) {
                seigniorage_recipient.delegators = delegator_map;
            }

            seigniorage_recipients.insert(*era_validator, seigniorage_recipient);
        }
        let previous_seigniorage_recipients =
            seigniorage_recipients_snapshot.insert(next_era_id, seigniorage_recipients);
        assert!(previous_seigniorage_recipients.is_none());

        let seigniorage_recipients_snapshot = seigniorage_recipients_snapshot
            .into_iter()
            .rev()
            .take(SNAPSHOT_SIZE)
            .collect();
        internal::set_seigniorage_recipients_snapshot(self, seigniorage_recipients_snapshot)?;

        // Index for next set of validators: `era_id + AUCTION_DELAY`
        let previous_era_validators = era_validators.insert(era_id + AUCTION_DELAY, bid_weights);
        assert!(previous_era_validators.is_none());

        internal::set_era_id(self, era_id)?;

        // Keep maximum of `AUCTION_DELAY + 1` elements
        let era_validators = era_validators
            .into_iter()
            .rev()
            .take(SNAPSHOT_SIZE)
            .collect();

        internal::set_era_validators(self, era_validators)?;

        if bids_modified {
            internal::set_bids(self, bids)?;
        }

        Ok(())
    }

    /// Mint and distribute seigniorage rewards to validators and their delegators,
    /// according to `reward_factors` returned by the consensus component.
    fn distribute(&mut self, reward_factors: BTreeMap<PublicKey, u64>) -> Result<()> {
        if self.get_caller() != SYSTEM_ACCOUNT {
            return Err(Error::InvalidContext);
        }

        let seigniorage_recipients = self.read_seigniorage_recipients()?;
        let base_round_reward = self.read_base_round_reward()?;

        if reward_factors.keys().ne(seigniorage_recipients.keys()) {
            return Err(Error::MismatchedEraValidators);
        }

        for (public_key, reward_factor) in reward_factors {
            let recipient = seigniorage_recipients
                .get(&public_key)
                .ok_or(Error::ValidatorNotFound)?;

            let total_stake = recipient.total_stake();
            if total_stake.is_zero() {
                // TODO: error?
                continue;
            }

            let total_reward: Ratio<U512> = {
                let reward_rate = Ratio::new(U512::from(reward_factor), U512::from(BLOCK_REWARD));
                reward_rate * base_round_reward
            };

            let delegator_total_stake: U512 = recipient.delegator_total_stake();

            let delegators_part: Ratio<U512> = {
                let commission_rate = Ratio::new(
                    U512::from(recipient.delegation_rate),
                    U512::from(DELEGATION_RATE_DENOMINATOR),
                );
                let reward_multiplier: Ratio<U512> = Ratio::new(delegator_total_stake, total_stake);
                let delegator_reward: Ratio<U512> = total_reward * reward_multiplier;
                let commission: Ratio<U512> = delegator_reward * commission_rate;
                delegator_reward - commission
            };

            let delegator_rewards =
                recipient
                    .delegators
                    .iter()
                    .map(|(delegator_key, delegator_stake)| {
                        let reward_multiplier = Ratio::new(*delegator_stake, delegator_total_stake);
                        let reward = delegators_part * reward_multiplier;
                        (*delegator_key, reward)
                    });
            let total_delegator_payout: U512 =
                detail::update_delegator_rewards(self, public_key, delegator_rewards)?;

            let validators_part: Ratio<U512> = total_reward - Ratio::from(total_delegator_payout);
            let validator_reward = validators_part.to_integer();
            detail::update_validator_reward(self, public_key, validator_reward)?;

            // TODO: add "mint into existing purse" facility
            let validator_reward_purse = self
                .get_key(VALIDATOR_REWARD_PURSE)
                .ok_or(Error::MissingKey)?
                .into_uref()
                .ok_or(Error::InvalidKeyVariant)?;
            let tmp_validator_reward_purse =
                self.mint(validator_reward).map_err(|_| Error::MintReward)?;
            self.transfer_purse_to_purse(
                tmp_validator_reward_purse,
                validator_reward_purse,
                validator_reward,
            )
            .map_err(|_| Error::Transfer)?;

            // TODO: add "mint into existing purse" facility
            let delegator_reward_purse = self
                .get_key(DELEGATOR_REWARD_PURSE)
                .ok_or(Error::MissingKey)?
                .into_uref()
                .ok_or(Error::InvalidKeyVariant)?;
            let tmp_delegator_reward_purse = self
                .mint(total_delegator_payout)
                .map_err(|_| Error::MintReward)?;
            self.transfer_purse_to_purse(
                tmp_delegator_reward_purse,
                delegator_reward_purse,
                total_delegator_payout,
            )
            .map_err(|_| Error::Transfer)?;
        }
        Ok(())
    }

    /// Allows delegators to withdraw the seigniorage rewards they have earned.
    /// Pays out the entire accumulated amount to the destination purse.
    fn withdraw_delegator_reward(
        &mut self,
        validator_public_key: PublicKey,
        delegator_public_key: PublicKey,
        target_purse: URef,
    ) -> Result<U512> {
        let account_hash = AccountHash::from_public_key(delegator_public_key, |x| self.blake2b(x));
        if self.get_caller() != account_hash {
            return Err(Error::InvalidCaller);
        }

        let mut outer: DelegatorRewardMap = internal::get_delegator_reward_map(self)?;
        let mut inner = outer
            .remove(&validator_public_key)
            .ok_or(Error::ValidatorNotFound)?;

        let reward_amount: &mut U512 = inner
            .get_mut(&delegator_public_key)
            .ok_or(Error::DelegatorNotFound)?;

        let ret = *reward_amount;

        if !ret.is_zero() {
            let source_purse = self
                .get_key(DELEGATOR_REWARD_PURSE)
                .ok_or(Error::MissingKey)?
                .into_uref()
                .ok_or(Error::InvalidKeyVariant)?;

            self.transfer_purse_to_purse(source_purse, target_purse, *reward_amount)
                .map_err(|_| Error::Transfer)?;

            *reward_amount = U512::zero();
        }

        outer.insert(validator_public_key, inner);
        internal::set_delegator_reward_map(self, outer)?;
        Ok(ret)
    }

    /// Allows validators to withdraw the seigniorage rewards they have earned.
    /// Pays out the entire accumulated amount to the destination purse.
    fn withdraw_validator_reward(
        &mut self,
        validator_public_key: PublicKey,
        target_purse: URef,
    ) -> Result<U512> {
        let account_hash = AccountHash::from_public_key(validator_public_key, |x| self.blake2b(x));
        if self.get_caller() != account_hash {
            return Err(Error::InvalidCaller);
        }

        let mut validator_reward_map = internal::get_validator_reward_map(self)?;

        let reward_amount: &mut U512 = validator_reward_map
            .get_mut(&validator_public_key)
            .ok_or(Error::ValidatorNotFound)?;

        let ret = *reward_amount;

        if !ret.is_zero() {
            let source_purse = self
                .get_key(VALIDATOR_REWARD_PURSE)
                .ok_or(Error::MissingKey)?
                .into_uref()
                .ok_or(Error::InvalidKeyVariant)?;

            self.transfer_purse_to_purse(source_purse, target_purse, *reward_amount)
                .map_err(|_| Error::Transfer)?;

            *reward_amount = U512::zero();
        }

        internal::set_validator_reward_map(self, validator_reward_map)?;
        Ok(ret)
    }

    /// Reads current era id.
    fn read_era_id(&mut self) -> Result<EraId> {
        internal::get_era_id(self)
    }
}<|MERGE_RESOLUTION|>--- conflicted
+++ resolved
@@ -123,25 +123,19 @@
     /// For a founding validator, this function first checks whether they are released, and fails
     /// if they are not.
     ///
-<<<<<<< HEAD
-    /// The function returns the new amount of motes remaining in the bid. If the target bid does
-    /// not exist, the function call returns an error.
+    /// The function returns a the new amount of motes remaining in the bid. If the target bid
+    /// does not exist, the function call returns an error.
     fn withdraw_bid(
         &mut self,
         public_key: PublicKey,
         amount: U512,
         unbond_purse: URef,
     ) -> Result<U512> {
-=======
-    /// The function returns a tuple of the (new) unbonding purse key and the new amount of motes
-    /// remaining in the bid. If the target bid does not exist, the function call returns an error.
-    fn withdraw_bid(&mut self, public_key: PublicKey, amount: U512) -> Result<(URef, U512)> {
         let account_hash = AccountHash::from_public_key(public_key, |x| self.blake2b(x));
         if self.get_caller() != account_hash {
             return Err(Error::InvalidCaller);
         }
 
->>>>>>> 109d63e9
         // Update bids or stakes
         let mut bids = internal::get_bids(self)?;
 
@@ -226,17 +220,13 @@
         delegator_public_key: PublicKey,
         validator_public_key: PublicKey,
         amount: U512,
-<<<<<<< HEAD
         unbonding_purse: URef,
     ) -> Result<U512> {
-=======
-    ) -> Result<(URef, U512)> {
         let account_hash = AccountHash::from_public_key(delegator_public_key, |x| self.blake2b(x));
         if self.get_caller() != account_hash {
             return Err(Error::InvalidCaller);
         }
 
->>>>>>> 109d63e9
         let bids = internal::get_bids(self)?;
 
         // Return early if target validator is not in `bids`
