--- conflicted
+++ resolved
@@ -68,14 +68,10 @@
         account_hash_arb().prop_map(Key::Account),
         u8_slice_32().prop_map(Key::Hash),
         uref_arb().prop_map(Key::URef),
-<<<<<<< HEAD
         transfer_addr_arb().prop_map(Key::Transfer),
         deploy_hash_arb().prop_map(Key::DeployInfo),
         any::<u64>().prop_map(Key::EraInfo),
-        u8_slice_32().prop_map(Key::Balance)
-=======
         uref_arb().prop_map(|uref| Key::Balance(uref.addr())),
->>>>>>> 5a243f6b
     ]
 }
 
