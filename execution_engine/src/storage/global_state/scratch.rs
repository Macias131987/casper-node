--- conflicted
+++ resolved
@@ -48,11 +48,7 @@
     }
 
     /// Consumes self and returns only written values as values that were only read must be filtered
-<<<<<<< HEAD
-    /// out to prevent unecessary writes.
-=======
     /// out to prevent unnecessary writes.
->>>>>>> 89b4cf9e
     fn into_dirty_writes(self) -> HashMap<Key, StoredValue> {
         self.cached_values
             .into_iter()
@@ -219,33 +215,8 @@
         correlation_id: CorrelationId,
         trie_or_chunk_id: TrieOrChunkId,
     ) -> Result<Option<TrieOrChunk>, Self::Error> {
-<<<<<<< HEAD
         self.store
             .get_trie_or_chunk(correlation_id, trie_or_chunk_id)
-=======
-        let TrieOrChunkId(trie_index, trie_key) = trie_or_chunk_id;
-        let txn = self.environment.create_read_txn()?;
-        let bytes = Store::<Digest, Trie<Digest, StoredValue>>::get_raw(
-            &*self.trie_store,
-            &txn,
-            &trie_key,
-        )?;
-
-        let maybe_trie_or_chunk = bytes.map_or_else(
-            || Ok(None),
-            |bytes| {
-                if bytes.len() <= ChunkWithProof::CHUNK_SIZE_BYTES {
-                    Ok(Some(TrieOrChunk::Trie(bytes)))
-                } else {
-                    let chunk_with_proof = ChunkWithProof::new(&bytes, trie_index)?;
-                    Ok(Some(TrieOrChunk::ChunkWithProof(chunk_with_proof)))
-                }
-            },
-        );
-
-        txn.commit()?;
-        maybe_trie_or_chunk
->>>>>>> 89b4cf9e
     }
 
     fn get_trie_full(
@@ -253,15 +224,7 @@
         correlation_id: CorrelationId,
         trie_key: &Digest,
     ) -> Result<Option<Bytes>, Self::Error> {
-<<<<<<< HEAD
         self.store.get_trie_full(correlation_id, trie_key)
-=======
-        let txn = self.environment.create_read_txn()?;
-        let ret: Option<Bytes> =
-            Store::<Digest, Trie<Digest, StoredValue>>::get_raw(&*self.trie_store, &txn, trie_key)?;
-        txn.commit()?;
-        Ok(ret)
->>>>>>> 89b4cf9e
     }
 
     fn put_trie(&self, correlation_id: CorrelationId, trie: &[u8]) -> Result<Digest, Self::Error> {
