---
kind: pipeline
type: docker
name: cargo-test

environment:
  RUSTC_WRAPPER: '/root/.cargo/bin/cachepot'
  CACHEPOT_BUCKET: 'drone-sccache'
  CACHEPOT_S3_KEY_PREFIX: ci
  CACHEPOT_REGION: 'us-east-2'
  CARGO_INCREMENTAL: '0'

__buildenv: &buildenv
  image: casperlabs/node-build-u1804
  volumes:
  - name: rustup
    path: "/root/.rustup"
  - name: cargo
    path: "/root/.cargo"
  - name: drone
    path: "/drone"
  environment:
    AWS_ACCESS_KEY_ID:
      from_secret: cachepot_aws_ak
    AWS_SECRET_ACCESS_KEY:
      from_secret: cachepot_aws_sk

steps:
- name: setup
  <<: *buildenv
  commands:
  - make setup

# The below is duplicated for pull and push 
# due to environment bug with caching. 
- name: cargo-test-pr
  <<: *buildenv
  environment:
    SCCACHE_S3_PUBLIC: true
  commands:
  - make test CARGO_FLAGS=--release
  - make test-contracts CARGO_FLAGS=--release
  - cachepot --show-stats
  when:
    event:
    - pull_request

- name: cargo-test-push
  <<: *buildenv
  commands:
  - make test CARGO_FLAGS=--release
  - make test-contracts CARGO_FLAGS=--release
  - cachepot --show-stats
  when:
    event:
    - push

- name: notify
  image: plugins/slack
  settings:
    webhook:
      from_secret: slack_webhook
    template:
    - |
      Cargo-Test Pipeline Status: *{{ uppercasefirst build.status }}*
      Drone Build: <{{ build.link }}|#{{ build.number }}>
      Commit Link: <https://github.com/{{repo.owner}}/{{repo.name}}/commit/{{build.commit}}|{{ truncate build.commit 10 }}>
  when:
    event:
    - push
    status:
    - failure
    branch:
    - dev
    - "release-*"
    - "feat-*"

volumes:
- name: rustup
  temp: {}
- name: cargo
  temp: {}
- name: drone
  temp: {}

trigger:
  branch:
  - trying
  - staging
  - dev
  - "release-*"
  - "feat-*"
  event:
    include:
    - pull_request
    - push
    exclude:
    - tag
    - cron

---
kind: pipeline
type: docker
name: nctl-testing

environment:
  RUSTC_WRAPPER: '/root/.cargo/bin/cachepot'
  CACHEPOT_BUCKET: 'drone-sccache'
  CACHEPOT_S3_KEY_PREFIX: ci
  CACHEPOT_REGION: 'us-east-2'
  CARGO_INCREMENTAL: '0'

__buildenv: &buildenv
  image: casperlabs/node-build-u1804
  volumes:
  - name: rustup
    path: "/root/.rustup"
  - name: cargo
    path: "/root/.cargo"
  - name: drone
    path: "/drone"
  environment:
    AWS_ACCESS_KEY_ID:
      from_secret: cachepot_aws_ak
    AWS_SECRET_ACCESS_KEY:
      from_secret: cachepot_aws_sk

steps:
- name: setup
  <<: *buildenv
  commands:
  - make setup

- name: nctl-compile
  <<: *buildenv
  commands:
  - bash -i ./ci/nctl_compile.sh

- name: nctl-upgrade-test
  <<: *buildenv
  environment:
    AWS_ACCESS_KEY_ID:
      from_secret: put-drone-aws-ak
    AWS_SECRET_ACCESS_KEY:
      from_secret: put-drone-aws-sk
  commands:
  - bash -i ./ci/nctl_upgrade.sh

volumes:
- name: rustup
  temp: {}
- name: cargo
  temp: {}
- name: drone
  temp: {}

trigger:
  branch:
  - trying
  - staging
  event:
    include:
    - push
    exclude:
    - pull_request
    - tag
    - cron

---
kind: pipeline
type: docker
name: package

environment:
  RUSTC_WRAPPER: '/root/.cargo/bin/cachepot'
  CACHEPOT_BUCKET: 'drone-sccache'
  CACHEPOT_S3_KEY_PREFIX: ci
  CACHEPOT_REGION: 'us-east-2'
  CARGO_INCREMENTAL: '0'

__buildenv: &buildenv
  image: casperlabs/node-build-u1804
  volumes:
  - name: rustup
    path: "/root/.rustup"
  - name: cargo
    path: "/root/.cargo"
  - name: drone
    path: "/drone"
  - name: nctl-temp-dir
    path: "/tmp/nctl_upgrade_stage"
  environment:
    AWS_ACCESS_KEY_ID:
      from_secret: cachepot_aws_ak
    AWS_SECRET_ACCESS_KEY:
      from_secret: cachepot_aws_sk

__buildenv_upload: &buildenv_upload
  image: casperlabs/node-build-u1804
  volumes:
  - name: rustup
    path: "/root/.rustup"
  - name: cargo
    path: "/root/.cargo"
  - name: drone
    path: "/drone"
  - name: nctl-temp-dir
    path: "/tmp/nctl_upgrade_stage"
  environment:
    AWS_ACCESS_KEY_ID:
      from_secret: put-drone-aws-ak
    AWS_SECRET_ACCESS_KEY:
      from_secret: put-drone-aws-sk

steps:
- name: setup
  <<: *buildenv
  commands:
  - make setup

- name: build-client-contracts
  <<: *buildenv
  commands:
  - make build-client-contracts

- name: stest-wasm-package-push-to-s3
  image: casperlabs/s3cmd-build:latest
  environment:
    AWS_ACCESS_KEY_ID:
      from_secret: put-drone-aws-ak
    AWS_SECRET_ACCESS_KEY:
      from_secret: put-drone-aws-sk
  commands:
  - "./build_wasm_package.sh"

- name: build-upgrade-package
  <<: *buildenv
  commands:
  - "./ci/build_update_package.sh"

- name: upload-to-s3-genesis
  image: plugins/s3
  settings:
    bucket: 'genesis.casperlabs.io'
    region: 'us-east-2'
    access_key:
      from_secret: drone_genesis_key_id
    secret_key:
      from_secret: drone_genesis_secret
    source: "target/upgrade_build/**/*"
    strip_prefix: 'target/upgrade_build/'
    target: "/drone/${DRONE_COMMIT}/"

- name: nctl-s3-build
  <<: *buildenv_upload
  commands:
  - "aws s3 rm s3://nctl.casperlabs.io/${DRONE_BRANCH} --recursive"
  - "./ci/nctl_upgrade_stage.sh"
  when:
    branch:
    - "release-*"

- name: nctl-bucket-upload
  image: plugins/s3-sync:latest
  settings:
    bucket: 'nctl.casperlabs.io'
    access_key:
      from_secret: put-drone-aws-ak
    secret_key:
      from_secret: put-drone-aws-sk
    region: us-east-2
    source: '../../tmp/nctl_upgrade_stage/'
    target: "/${DRONE_BRANCH}/"
  volumes:
  - name: nctl-temp-dir
    path: /tmp/nctl_upgrade_stage
  when:
    branch:
    - "release-*"

- name: notify
  image: plugins/slack
  settings:
    webhook:
      from_secret: slack_webhook
    template:
    - |
      Package Pipeline Status: *{{ uppercasefirst build.status }}*
      Drone Build: <{{ build.link }}|#{{ build.number }}>
      Commit Link: <https://github.com/{{repo.owner}}/{{repo.name}}/commit/{{build.commit}}|{{ truncate build.commit 10 }}>
  when:
    status:
    - failure

volumes:
- name: rustup
  temp: {}
- name: cargo
  temp: {}
- name: drone
  temp: {}
- name: nctl-temp-dir
  temp: {}

trigger:
  branch:
  - dev
  - "release-*"
  - "feat-*"
  event:
    include:
    - push
    exclude:
    - pull_request
    - tag
    - cron

---
kind: pipeline
type: docker
name: release-by-tag

environment:
  RUSTC_WRAPPER: '/root/.cargo/bin/cachepot'
  CACHEPOT_BUCKET: 'drone-sccache'
  CACHEPOT_S3_KEY_PREFIX: ci
  CACHEPOT_REGION: 'us-east-2'
  CARGO_INCREMENTAL: '0'

__buildenv: &buildenv
  image: casperlabs/node-build-u1804
  volumes:
  - name: rustup
    path: "/root/.rustup"
  - name: cargo
    path: "/root/.cargo"
  - name: drone
    path: "/drone"
  - name: nctl-temp-dir
    path: "/tmp/nctl_upgrade_stage"
  environment:
    AWS_ACCESS_KEY_ID:
      from_secret: cachepot_aws_ak
    AWS_SECRET_ACCESS_KEY:
      from_secret: cachepot_aws_sk

__buildenv_upload: &buildenv_upload
  image: casperlabs/node-build-u1804
  volumes:
  - name: rustup
    path: "/root/.rustup"
  - name: cargo
    path: "/root/.cargo"
  - name: drone
    path: "/drone"
  - name: nctl-temp-dir
    path: "/tmp/nctl_upgrade_stage"
  environment:
    AWS_ACCESS_KEY_ID:
      from_secret: put-drone-aws-ak
    AWS_SECRET_ACCESS_KEY:
      from_secret: put-drone-aws-sk

steps:
- name: setup
  <<: *buildenv
  commands:
  - make setup

- name: build-upgrade-package
  <<: *buildenv
  commands:
  - "./ci/build_update_package.sh"

- name: publish-github-pre-release
  image: plugins/github-release
  settings:
    api_key:
      from_secret: github_token
    checksum:
    - sha256
    - md5
    files:
    - "./target/upgrade_build/*.gz"
    prerelease:
    - true

- name: as-contract-publish
  image: plugins/npm
  settings:
    username:
      from_secret: npm_user
    token:
      from_secret: npm_token
    email:
      from_secret: npm_email
    folder:
    - "smart_contracts/contract_as"
    fail_on_version_conflict:
    - true
    access:
    - "public"

- name: nctl-s3-build
  <<: *buildenv_upload
  commands:
  - "aws s3 rm s3://nctl.casperlabs.io/${DRONE_TAG} --recursive"
  - "./ci/nctl_upgrade_stage.sh"

- name: nctl-bucket-upload
  image: plugins/s3-sync:latest
  settings:
    bucket: 'nctl.casperlabs.io'
    access_key:
      from_secret: put-drone-aws-ak
    secret_key:
      from_secret: put-drone-aws-sk
    region: us-east-2
    source: '../../tmp/nctl_upgrade_stage/'
    target: "/${DRONE_TAG}/"
  volumes:
  - name: nctl-temp-dir
    path: /tmp/nctl_upgrade_stage

- name: publish-crates
  <<: *buildenv
  environment:
    CARGO_TOKEN:
      from_secret: crates_io_token
  commands:
  - "./ci/publish_to_crates_io.sh"

- name: update-default-branch
  image: casperlabs/node-build-u1804
  environment:
    GITHUB_TOKEN:
      from_secret: github_token_def_branch
  commands:
    - "./ci/change_default_branch.py"

- name: notify
  image: plugins/slack
  settings:
    webhook:
      from_secret: slack_webhook
    template:
    - |
      Casper-Node Release Status: *{{ uppercasefirst build.status }}*
      Drone Build: <{{ build.link }}|#{{ build.number }}>
      Commit Link: <https://github.com/{{repo.owner}}/{{repo.name}}/commit/{{build.commit}}|{{ truncate build.commit 10 }}>
  when:
    status:
    - failure
    - success

volumes:
- name: rustup
  temp: {}
- name: cargo
  temp: {}
- name: drone
  temp: {}
- name: nctl-temp-dir
  temp: {}

trigger:
  ref:
  - refs/tags/v*

---
kind: pipeline
type: docker
name: nightly-testing

<<<<<<< HEAD
steps:
- name: nctl-nightly-script
=======
environment:
  RUSTC_WRAPPER: '/root/.cargo/bin/cachepot'
  CACHEPOT_BUCKET: 'drone-sccache'
  CACHEPOT_S3_KEY_PREFIX: ci
  CACHEPOT_REGION: 'us-east-2'
  CARGO_INCREMENTAL: '0'

__buildenv: &buildenv
>>>>>>> 00682f06
  image: casperlabs/node-build-u1804
  volumes:
  - name: rustup
    path: "/root/.rustup"
  - name: cargo
    path: "/root/.cargo"
  - name: drone
    path: "/drone"
  environment:
    AWS_ACCESS_KEY_ID:
      from_secret: cachepot_aws_ak
    AWS_SECRET_ACCESS_KEY:
      from_secret: cachepot_aws_sk

steps:
- name: setup
  <<: *buildenv
  commands:
  - make setup

- name: nctl-compile
  <<: *buildenv
  commands:
  - bash -i ./ci/nctl_compile.sh

- name: nctl-nightly-tests
  <<: *buildenv
  environment:
    AWS_ACCESS_KEY_ID:
      from_secret: put-drone-aws-ak
    AWS_SECRET_ACCESS_KEY:
      from_secret: put-drone-aws-sk
  commands:
  - bash -i ./ci/nightly-test.sh

- name: notify
  image: plugins/slack
  settings:
    webhook:
      from_secret: slack_webhook_nightly
    template:
    - |
      Nightly Test Run Status: *{{ uppercasefirst build.status }}*
      Author: {{ build.author }}
      Drone Build: <{{ build.link }}|#{{ build.number }}>
      Commit Link: <https://github.com/{{repo.owner}}/{{repo.name}}/commit/{{build.commit}}|{{ truncate build.commit 10 }}>
  when:
    status:
    - failure
    - success
<<<<<<< HEAD
  depends_on:
  - nctl-nightly-script
=======

volumes:
- name: rustup
  temp: {}
- name: cargo
  temp: {}
- name: drone
  temp: {}
>>>>>>> 00682f06

trigger:
  cron: [ nightly-tests-cron, feat-fast-sync ]<|MERGE_RESOLUTION|>--- conflicted
+++ resolved
@@ -472,10 +472,6 @@
 type: docker
 name: nightly-testing
 
-<<<<<<< HEAD
-steps:
-- name: nctl-nightly-script
-=======
 environment:
   RUSTC_WRAPPER: '/root/.cargo/bin/cachepot'
   CACHEPOT_BUCKET: 'drone-sccache'
@@ -484,7 +480,6 @@
   CARGO_INCREMENTAL: '0'
 
 __buildenv: &buildenv
->>>>>>> 00682f06
   image: casperlabs/node-build-u1804
   volumes:
   - name: rustup
@@ -535,10 +530,6 @@
     status:
     - failure
     - success
-<<<<<<< HEAD
-  depends_on:
-  - nctl-nightly-script
-=======
 
 volumes:
 - name: rustup
@@ -547,7 +538,6 @@
   temp: {}
 - name: drone
   temp: {}
->>>>>>> 00682f06
 
 trigger:
   cron: [ nightly-tests-cron, feat-fast-sync ]