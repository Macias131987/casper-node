--- conflicted
+++ resolved
@@ -30,13 +30,8 @@
 };
 use casper_hashing::Digest;
 use casper_types::{
-<<<<<<< HEAD
-    bytesrepr::Bytes, system::auction::EraValidators, EraId, ExecutionResult, Key, ProtocolVersion,
-    PublicKey, Transfer, URef,
-=======
     system::auction::EraValidators, EraId, ExecutionResult, Key, ProtocolVersion, PublicKey,
     StoredValue, Transfer, URef,
->>>>>>> a7f6a648
 };
 
 use crate::{
@@ -53,15 +48,9 @@
     effect::Responder,
     rpcs::{chain::BlockIdentifier, docs::OpenRpcSchema},
     types::{
-<<<<<<< HEAD
-        Block, BlockHash, BlockHeader, BlockHeaderWithMetadata, BlockPayload, BlockSignatures,
-        BlockWithMetadata, Chainspec, ChainspecInfo, ChainspecRawBytes, Deploy, DeployHash,
-        DeployMetadata, FinalizedBlock, Item, NodeId, StatusFeed, TimeDiff,
-=======
         Block, BlockHash, BlockHeader, BlockPayload, BlockSignatures, Chainspec, ChainspecInfo,
         Deploy, DeployHash, DeployHeader, DeployMetadata, DeployWithFinalizedApprovals,
         FinalizedApprovals, FinalizedBlock, Item, NodeId, StatusFeed, TimeDiff,
->>>>>>> a7f6a648
     },
     utils::{DisplayIter, Source},
 };
@@ -407,7 +396,6 @@
         /// stored.
         responder: Responder<bool>,
     },
-<<<<<<< HEAD
     /// Store a block header.
     PutBlockHeader {
         /// Block header that is to be stored.
@@ -421,7 +409,7 @@
     GetLowestContiguousBlockHeight {
         /// Responder to call with the result.
         responder: Responder<u64>,
-=======
+    },
     /// Store a set of finalized approvals for a specific deploy.
     StoreFinalizedApprovals {
         /// The deploy hash to store the finalized approvals for.
@@ -430,7 +418,6 @@
         finalized_approvals: FinalizedApprovals,
         /// Responder, responded to once the approvals are written.
         responder: Responder<()>,
->>>>>>> a7f6a648
     },
 }
 
