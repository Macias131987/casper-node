--- conflicted
+++ resolved
@@ -389,11 +389,7 @@
         rng: &mut TestRng,
     ) -> InMemoryNetwork<P>
     where
-<<<<<<< HEAD
-        REv: Send + FromIncoming<NodeId, P>,
-=======
-        REv: From<NetworkAnnouncement<P>> + Send,
->>>>>>> 53ff12a5
+        REv: Send + FromIncoming<P>,
     {
         ACTIVE_NETWORK.with(|active_network| {
             active_network
@@ -436,11 +432,7 @@
         rng: &mut TestRng,
     ) -> InMemoryNetwork<P>
     where
-<<<<<<< HEAD
-        REv: Send + FromIncoming<NodeId, P>,
-=======
-        REv: From<NetworkAnnouncement<P>> + Send,
->>>>>>> 53ff12a5
+        REv: Send + FromIncoming<P>,
     {
         InMemoryNetwork::new_with_data(event_queue, NodeId::random(rng), self.nodes.clone())
     }
@@ -465,11 +457,7 @@
     /// This function is an alias of `NetworkController::create_node_local`.
     pub(crate) fn new<REv>(event_queue: EventQueueHandle<REv>, rng: &mut NodeRng) -> Self
     where
-<<<<<<< HEAD
-        REv: Send + FromIncoming<NodeId, P>,
-=======
-        REv: From<NetworkAnnouncement<P>> + Send,
->>>>>>> 53ff12a5
+        REv: Send + FromIncoming<P>,
     {
         NetworkController::create_node(event_queue, rng)
     }
@@ -481,11 +469,7 @@
         nodes: Network<P>,
     ) -> Self
     where
-<<<<<<< HEAD
-        REv: Send + FromIncoming<NodeId, P>,
-=======
-        REv: From<NetworkAnnouncement<P>> + Send,
->>>>>>> 53ff12a5
+        REv: Send + FromIncoming<P>,
     {
         let (sender, receiver) = mpsc::unbounded_channel();
 
@@ -610,11 +594,7 @@
     event_queue: EventQueueHandle<REv>,
     mut receiver: mpsc::UnboundedReceiver<(NodeId, P)>,
 ) where
-<<<<<<< HEAD
-    REv: FromIncoming<NodeId, P>,
-=======
-    REv: From<NetworkAnnouncement<P>>,
->>>>>>> 53ff12a5
+    REv: FromIncoming<P>,
     P: 'static + Send,
 {
     while let Some((sender, payload)) = receiver.recv().await {
