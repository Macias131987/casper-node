--- conflicted
+++ resolved
@@ -407,22 +407,14 @@
     fn handle_finalized_block(&mut self, block: &FinalizedBlock) -> Effects<Event> {
         for deploy_hash in block.deploy_hashes() {
             let expiry = match self.sets.pending_deploys.remove(deploy_hash) {
-<<<<<<< HEAD
-                Some(deploy_info) => deploy_info.info.header.expires(),
-=======
                 Some(pending_deploy_info) => pending_deploy_info.info.header.expires(),
->>>>>>> e62484e5
                 None => block.timestamp().saturating_add(self.deploy_config.max_ttl),
             };
             self.sets.add_finalized_deploy(*deploy_hash, expiry);
         }
         for transfer_hash in block.transfer_hashes() {
             let expiry = match self.sets.pending_transfers.remove(transfer_hash) {
-<<<<<<< HEAD
-                Some(deploy_info) => deploy_info.info.header.expires(),
-=======
                 Some(pending_deploy_info) => pending_deploy_info.info.header.expires(),
->>>>>>> e62484e5
                 None => block.timestamp().saturating_add(self.deploy_config.max_ttl),
             };
             self.sets.add_finalized_transfer(*transfer_hash, expiry);
@@ -477,43 +469,26 @@
         let mut appendable_block = AppendableBlock::new(deploy_config, block_timestamp);
 
         // We prioritize transfers over deploys, so we try to include them first.
-<<<<<<< HEAD
-        for (hash, deploy_data) in &self.sets.pending_transfers {
-            if !self.deps_resolved(&deploy_data.info.header, &past_deploys)
-                || past_deploys.contains(hash)
-                || self.contains_finalized(hash)
-                || block_timestamp.saturating_diff(deploy_data.timestamp)
-=======
         for (hash, pending_deploy_info) in &self.sets.pending_transfers {
             if !self.deps_resolved(&pending_deploy_info.info.header, &past_deploys)
                 || past_deploys.contains(hash)
                 || self.contains_finalized(hash)
                 || block_timestamp.saturating_diff(pending_deploy_info.timestamp)
->>>>>>> e62484e5
                     < self.local_config.deploy_delay
             {
                 continue;
             }
 
             if let Err(err) = appendable_block.add_transfer(
-<<<<<<< HEAD
-                DeployWithApprovals::new(*hash, deploy_data.approvals.clone()),
-                &deploy_data.info,
-=======
                 DeployWithApprovals::new(*hash, pending_deploy_info.approvals.clone()),
                 &pending_deploy_info.info,
->>>>>>> e62484e5
             ) {
                 match err {
                     // We added the maximum number of transfers.
                     AddError::TransferCount | AddError::GasLimit | AddError::BlockSize => break,
                     // This transfer would exceed the approval count, but another one with fewer
                     // approvals might not.
-<<<<<<< HEAD
-                    AddError::ApprovalCount if deploy_data.approvals.len() > 1 => (),
-=======
                     AddError::ApprovalCount if pending_deploy_info.approvals.len() > 1 => (),
->>>>>>> e62484e5
                     AddError::ApprovalCount => break,
                     // The deploy is not valid in this block, but might be valid in another.
                     AddError::InvalidDeploy => (),
@@ -526,32 +501,19 @@
         }
 
         // Now we try to add other deploys to the block.
-<<<<<<< HEAD
-        for (hash, deploy_data) in &self.sets.pending_deploys {
-            if !self.deps_resolved(&deploy_data.info.header, &past_deploys)
-                || past_deploys.contains(hash)
-                || self.contains_finalized(hash)
-                || block_timestamp.saturating_diff(deploy_data.timestamp)
-=======
         for (hash, pending_deploy_info) in &self.sets.pending_deploys {
             if !self.deps_resolved(&pending_deploy_info.info.header, &past_deploys)
                 || past_deploys.contains(hash)
                 || self.contains_finalized(hash)
                 || block_timestamp.saturating_diff(pending_deploy_info.timestamp)
->>>>>>> e62484e5
                     < self.local_config.deploy_delay
             {
                 continue;
             }
 
             if let Err(err) = appendable_block.add_deploy(
-<<<<<<< HEAD
-                DeployWithApprovals::new(*hash, deploy_data.approvals.clone()),
-                &deploy_data.info,
-=======
                 DeployWithApprovals::new(*hash, pending_deploy_info.approvals.clone()),
                 &pending_deploy_info.info,
->>>>>>> e62484e5
             ) {
                 match err {
                     // We added the maximum number of deploys.
@@ -565,11 +527,7 @@
                     }
                     // This deploy would exceed the approval count, but another one with fewer
                     // approvals might not.
-<<<<<<< HEAD
-                    AddError::ApprovalCount if deploy_data.approvals.len() > 1 => (),
-=======
                     AddError::ApprovalCount if pending_deploy_info.approvals.len() > 1 => (),
->>>>>>> e62484e5
                     AddError::ApprovalCount => break,
                     // The deploy is not valid in this block, but might be valid in another.
                     // TODO: Do something similar to DEPLOY_APPROX_MIN_SIZE for gas.
