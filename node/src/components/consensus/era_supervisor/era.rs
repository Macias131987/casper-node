use std::{
    collections::HashSet,
    fmt::{self, Debug, Display, Formatter},
};

use datasize::DataSize;
use itertools::Itertools;
use serde::{Deserialize, Serialize};
use tracing::warn;

use crate::{
    components::consensus::{
<<<<<<< HEAD
        candidate_block::CandidateBlock,
        consensus_protocol::ConsensusProtocol,
        protocols::highway::{HighwayContext, HighwayProtocol},
        ConsensusMessage,
=======
        candidate_block::CandidateBlock, cl_context::ClContext,
        consensus_protocol::ConsensusProtocol, era_supervisor::BONDED_ERAS,
        protocols::highway::HighwayProtocol, ConsensusMessage,
>>>>>>> 9520a8a0
    },
    crypto::asymmetric_key::PublicKey,
    types::ProtoBlock,
};

#[derive(
    DataSize, Debug, Clone, Copy, Hash, PartialEq, Eq, PartialOrd, Ord, Serialize, Deserialize,
)]
pub struct EraId(pub(crate) u64);

impl EraId {
    pub(crate) fn message(self, payload: Vec<u8>) -> ConsensusMessage {
        ConsensusMessage::Protocol {
            era_id: self,
            payload,
        }
    }

    pub(crate) fn successor(self) -> EraId {
        EraId(self.0 + 1)
    }

    /// Returns an iterator over all eras that are still bonded in this one, including this one.
    pub(crate) fn iter_bonded(&self, bonded_eras: u64) -> impl Iterator<Item = EraId> {
        (self.0.saturating_sub(bonded_eras)..=self.0).map(EraId)
    }

    /// Returns an iterator over all eras that are still bonded in this one, excluding this one.
    pub(crate) fn iter_other(&self, count: u64) -> impl Iterator<Item = EraId> {
        (self.0.saturating_sub(count)..self.0).map(EraId)
    }

    /// Returns the current era minus `x`, or `None` if that would be less than `0`.
    pub(crate) fn checked_sub(&self, x: u64) -> Option<EraId> {
        self.0.checked_sub(x).map(EraId)
    }
}

impl Display for EraId {
    fn fmt(&self, f: &mut Formatter<'_>) -> fmt::Result {
        write!(f, "era {}", self.0)
    }
}

/// A candidate block waiting for validation and dependencies.
#[derive(DataSize)]
pub struct PendingCandidate {
    /// The candidate, to be passed into the consensus instance once dependencies are resolved.
    candidate: CandidateBlock,
    /// Whether the proto block has been validated yet.
    validated: bool,
    /// A list of IDs of accused validators for which we are still missing evidence.
    missing_evidence: Vec<PublicKey>,
}

impl PendingCandidate {
    fn new(candidate: CandidateBlock, missing_evidence: Vec<PublicKey>) -> Self {
        PendingCandidate {
            candidate,
            validated: false,
            missing_evidence,
        }
    }

    fn is_complete(&self) -> bool {
        self.validated && self.missing_evidence.is_empty()
    }
}

pub struct Era<I> {
    /// The consensus protocol instance.
    pub(crate) consensus: Box<dyn ConsensusProtocol<I, ClContext>>,
    /// The height of this era's first block.
    pub(crate) start_height: u64,
    /// Pending candidate blocks, waiting for validation. The boolean is `true` if the proto block
    /// has been validated; the vector contains the list of accused validators missing evidence.
    candidates: Vec<PendingCandidate>,
    /// Validators banned in this and the next BONDED_ERAS eras, because they were slashed in the
    /// previous switch block.
    pub(crate) newly_slashed: Vec<PublicKey>,
    /// Validators that have been slashed in any of the recent BONDED_ERAS switch blocks. This
    /// includes `newly_slashed`.
    pub(crate) slashed: HashSet<PublicKey>,
    /// Accusations collected in this era so far.
    accusations: HashSet<PublicKey>,
}

impl<I> Era<I> {
    pub(crate) fn new<C: 'static + ConsensusProtocol<I, ClContext>>(
        consensus: C,
        start_height: u64,
        newly_slashed: Vec<PublicKey>,
        slashed: HashSet<PublicKey>,
    ) -> Self {
        Era {
            consensus: Box::new(consensus),
            start_height,
            candidates: Vec::new(),
            newly_slashed,
            slashed,
            accusations: HashSet::new(),
        }
    }

    /// Adds a new candidate block, together with the accusations for which we don't have evidence
    /// yet.
    pub(crate) fn add_candidate(
        &mut self,
        candidate: CandidateBlock,
        missing_evidence: Vec<PublicKey>,
    ) {
        self.candidates
            .push(PendingCandidate::new(candidate, missing_evidence));
    }

    /// Marks the dependencies of candidate blocks on evidence against validator `pub_key` as
    /// resolved and returns all candidates that have no missing dependencies left.
    pub(crate) fn resolve_evidence(&mut self, pub_key: &PublicKey) -> Vec<CandidateBlock> {
        for pc in &mut self.candidates {
            pc.missing_evidence.retain(|pk| pk != pub_key);
        }
        self.consensus.mark_faulty(pub_key);
        self.remove_complete_candidates()
    }

    /// Marks the proto block as valid or invalid, and returns all candidates whose validity is now
    /// fully determined.
    pub(crate) fn resolve_validity(
        &mut self,
        proto_block: &ProtoBlock,
        valid: bool,
    ) -> Vec<CandidateBlock> {
        if valid {
            self.accept_proto_block(proto_block)
        } else {
            self.reject_proto_block(proto_block)
        }
    }

    /// Marks the dependencies of candidate blocks on the validity of the specified proto block as
    /// resolved and returns all candidates that have no missing dependencies left.
    pub(crate) fn accept_proto_block(&mut self, proto_block: &ProtoBlock) -> Vec<CandidateBlock> {
        for pc in &mut self.candidates {
            if pc.candidate.proto_block() == proto_block {
                pc.validated = true;
            }
        }
        self.remove_complete_candidates()
    }

    /// Removes and returns any candidate blocks depending on the validity of the specified proto
    /// block. If it is invalid, all those candidates are invalid.
    pub(crate) fn reject_proto_block(&mut self, proto_block: &ProtoBlock) -> Vec<CandidateBlock> {
        let (invalid, candidates): (Vec<_>, Vec<_>) = self
            .candidates
            .drain(..)
            .partition(|pc| pc.candidate.proto_block() == proto_block);
        self.candidates = candidates;
        invalid.into_iter().map(|pc| pc.candidate).collect()
    }

    /// Adds new accusations from a finalized block.
    pub(crate) fn add_accusations(&mut self, accusations: &[PublicKey]) {
        for pub_key in accusations {
            if !self.slashed.contains(pub_key) {
                self.accusations.insert(*pub_key);
            }
        }
    }

    /// Returns all accusations from finalized blocks so far.
    pub(crate) fn accusations(&self) -> Vec<PublicKey> {
        self.accusations.iter().cloned().sorted().collect()
    }

    /// Removes and returns all candidate blocks with no missing dependencies.
    fn remove_complete_candidates(&mut self) -> Vec<CandidateBlock> {
        let (complete, candidates): (Vec<_>, Vec<_>) = self
            .candidates
            .drain(..)
            .partition(PendingCandidate::is_complete);
        self.candidates = candidates;
        complete.into_iter().map(|pc| pc.candidate).collect()
    }
}

impl<I> DataSize for Era<I>
where
    I: 'static,
{
    const IS_DYNAMIC: bool = true;

    const STATIC_HEAP_SIZE: usize = 0;

    #[inline]
    fn estimate_heap_size(&self) -> usize {
        // Destructure self, so we can't miss any fields.
        let Era {
            consensus,
            start_height,
            candidates,
            newly_slashed,
            slashed,
            accusations,
        } = self;

        // `DataSize` cannot be made object safe due its use of associated constants. We implement
        // it manually here, downcasting the consensus protocol as a workaround.

        let consensus_heap_size = {
            let any_ref = consensus.as_any();

            if let Some(highway) = any_ref.downcast_ref::<HighwayProtocol<I, ClContext>>() {
                highway.estimate_heap_size()
            } else {
                warn!(
                    "could not downcast consensus protocol to \
                    HighwayProtocol<I, ClContext> to determine heap allocation size"
                );
                0
            }
        };

        consensus_heap_size
            + start_height.estimate_heap_size()
            + candidates.estimate_heap_size()
            + newly_slashed.estimate_heap_size()
            + slashed.estimate_heap_size()
            + accusations.estimate_heap_size()
    }
}<|MERGE_RESOLUTION|>--- conflicted
+++ resolved
@@ -10,16 +10,9 @@
 
 use crate::{
     components::consensus::{
-<<<<<<< HEAD
-        candidate_block::CandidateBlock,
-        consensus_protocol::ConsensusProtocol,
-        protocols::highway::{HighwayContext, HighwayProtocol},
-        ConsensusMessage,
-=======
         candidate_block::CandidateBlock, cl_context::ClContext,
         consensus_protocol::ConsensusProtocol, era_supervisor::BONDED_ERAS,
         protocols::highway::HighwayProtocol, ConsensusMessage,
->>>>>>> 9520a8a0
     },
     crypto::asymmetric_key::PublicKey,
     types::ProtoBlock,
