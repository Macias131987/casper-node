--- conflicted
+++ resolved
@@ -43,8 +43,8 @@
     effect::{EffectBuilder, EffectExt, Effects, Responder},
     fatal,
     types::{
-        ActivationPoint, BlockHash, BlockLike, FinalitySignature, FinalizedBlock, ProtoBlock,
-        Timestamp,
+        ActivationPoint, BlockHash, BlockHeader, BlockLike, FinalitySignature, FinalizedBlock,
+        ProtoBlock, Timestamp,
     },
     utils::WithDir,
     NodeRng,
@@ -521,12 +521,8 @@
     ) -> Effects<Event<I>> {
         let our_pk = self.era_supervisor.public_signing_key;
         let our_sk = self.era_supervisor.secret_signing_key.clone();
-<<<<<<< HEAD
-        let era_id = block_header.era_id();
-        self.era_supervisor.executed_block(&block_header);
-=======
         let era_id = block.header().era_id();
->>>>>>> b44f2796
+        self.era_supervisor.executed_block(block.header());
         let maybe_fin_sig = if self.era_supervisor.is_validator_in(&our_pk, era_id) {
             let block_hash = block.hash();
             Some(FinalitySignature::new(
