//! Consensus service is a component that will be communicating with the reactor.
//! It will receive events (like incoming message event or create new message event)
//! and propagate them to the underlying consensus protocol.
//! It tries to know as little as possible about the underlying consensus. The only thing
//! it assumes is the concept of era/epoch and that each era runs separate consensus instance.
//! Most importantly, it doesn't care about what messages it's forwarding.

use std::{
    collections::HashMap,
    convert::TryInto,
    fmt::{self, Debug, Formatter},
    rc::Rc,
};

use anyhow::Error;
use blake2::{
    digest::{Input, VariableOutput},
    VarBlake2b,
};
use datasize::DataSize;
use fmt::Display;
use itertools::Itertools;
use num_traits::AsPrimitive;
use rand::Rng;
use serde::{Deserialize, Serialize};
use tracing::{error, info, trace, warn};

use casper_execution_engine::{
    core::engine_state::era_validators::GetEraValidatorsRequest, shared::motes::Motes,
};
use casper_types::{
    auction::{ValidatorWeights, AUCTION_DELAY, BLOCK_REWARD, DEFAULT_UNBONDING_DELAY},
    ProtocolVersion, U512,
};

use crate::{
    components::{
        chainspec_loader::{Chainspec, HighwayConfig},
        consensus::{
            candidate_block::CandidateBlock,
            consensus_protocol::{
                BlockContext, ConsensusProtocol, ConsensusProtocolResult, EraEnd,
                FinalizedBlock as CpFinalizedBlock,
            },
            highway_core::{highway::Params, validators::Validators},
            protocols::highway::{HighwayContext, HighwayProtocol, HighwaySecret},
            traits::NodeIdT,
            Config, ConsensusMessage, Event, ReactorEventT,
        },
    },
    crypto::{
        asymmetric_key::{self, PublicKey, SecretKey, Signature},
        hash,
    },
    effect::{EffectBuilder, EffectExt, Effects, Responder},
    types::{BlockHash, BlockHeader, CryptoRngCore, FinalizedBlock, ProtoBlock, Timestamp},
    utils::WithDir,
};

/// The unbonding period, in number of eras. After this many eras, a former validator is allowed to
/// withdraw their stake, so their signature can't be trusted anymore.
///
/// A node keeps `2 * BONDED_ERAS` past eras around, because the oldest bonded era could still
/// receive blocks that refer to `BONDED_ERAS` before that.
const BONDED_ERAS: u64 = DEFAULT_UNBONDING_DELAY - AUCTION_DELAY;

#[derive(
    DataSize, Debug, Clone, Copy, Hash, PartialEq, Eq, PartialOrd, Ord, Serialize, Deserialize,
)]
pub struct EraId(pub(crate) u64);

impl EraId {
    fn message(self, payload: Vec<u8>) -> ConsensusMessage {
        ConsensusMessage::Protocol {
            era_id: self,
            payload,
        }
    }

    pub(crate) fn successor(self) -> EraId {
        EraId(self.0 + 1)
    }

    /// Returns an iterator over all eras that are still bonded in this one.
    fn iter_bonded(&self) -> impl Iterator<Item = EraId> {
        (self.0.saturating_sub(BONDED_ERAS)..=self.0).map(EraId)
    }

    /// Returns the current era minus `x`, or `None` if that would be less than `0`.
    fn checked_sub(&self, x: u64) -> Option<EraId> {
        self.0.checked_sub(x).map(EraId)
    }
}

impl Display for EraId {
    fn fmt(&self, f: &mut Formatter<'_>) -> fmt::Result {
        write!(f, "era {}", self.0)
    }
}

/// A candidate block waiting for validation and dependencies.
#[derive(DataSize)]
pub struct PendingCandidate {
    /// The candidate, to be passed into the consensus instance once dependencies are resolved.
    candidate: CandidateBlock,
    /// Whether the proto block has been validated yet.
    validated: bool,
    /// A list of IDs of accused validators for which we are still missing evidence.
    missing_evidence: Vec<PublicKey>,
}

impl PendingCandidate {
    fn new(candidate: CandidateBlock, missing_evidence: Vec<PublicKey>) -> Self {
        PendingCandidate {
            candidate,
            validated: false,
            missing_evidence,
        }
    }

    fn is_complete(&self) -> bool {
        self.validated && self.missing_evidence.is_empty()
    }
}

pub struct Era<I> {
    /// The consensus protocol instance.
    consensus: Box<dyn ConsensusProtocol<I, CandidateBlock, PublicKey>>,
    /// The height of this era's first block.
    start_height: u64,
    /// Pending candidate blocks, waiting for validation. The boolean is `true` if the proto block
    /// has been validated; the vector contains the list of accused validators missing evidence.
    candidates: Vec<PendingCandidate>,
}

impl<I> Era<I> {
    fn new<C: 'static + ConsensusProtocol<I, CandidateBlock, PublicKey>>(
        consensus: C,
        start_height: u64,
    ) -> Self {
        Era {
            consensus: Box::new(consensus),
            start_height,
            candidates: Vec::new(),
        }
    }

    /// Adds a new candidate block, together with the accusations for which we don't have evidence
    /// yet.
    fn add_candidate(&mut self, candidate: CandidateBlock, missing_evidence: Vec<PublicKey>) {
        self.candidates
            .push(PendingCandidate::new(candidate, missing_evidence));
    }

    /// Marks the dependencies of candidate blocks on evidence against validator `v_id` as resolved
    /// and returns all candidates that have no missing dependencies left.
    fn resolve_evidence(&mut self, v_id: &PublicKey) -> Vec<CandidateBlock> {
        for pc in &mut self.candidates {
            pc.missing_evidence.retain(|v| v != v_id);
        }
        self.remove_complete_candidates()
    }

    /// Marks the dependencies of candidate blocks on the validity of the specified proto block as
    /// resolved and returns all candidates that have no missing dependencies left.
    fn accept_proto_block(&mut self, proto_block: &ProtoBlock) -> Vec<CandidateBlock> {
        for pc in &mut self.candidates {
            if pc.candidate.proto_block() == proto_block {
                pc.validated = true;
            }
        }
        self.remove_complete_candidates()
    }

    /// Removes and returns any candidate blocks depending on the validity of the specified proto
    /// block. If it is invalid, all those candidates are invalid.
    fn reject_proto_block(&mut self, proto_block: &ProtoBlock) -> Vec<CandidateBlock> {
        let (invalid, candidates): (Vec<_>, Vec<_>) = self
            .candidates
            .drain(..)
            .partition(|pc| pc.candidate.proto_block() == proto_block);
        self.candidates = candidates;
        invalid.into_iter().map(|pc| pc.candidate).collect()
    }

    /// Removes and returns all candidate blocks with no missing dependencies.
    fn remove_complete_candidates(&mut self) -> Vec<CandidateBlock> {
        let (complete, candidates): (Vec<_>, Vec<_>) = self
            .candidates
            .drain(..)
            .partition(PendingCandidate::is_complete);
        self.candidates = candidates;
        complete.into_iter().map(|pc| pc.candidate).collect()
    }
}

impl<I> DataSize for Era<I>
where
    I: 'static,
{
    const IS_DYNAMIC: bool = true;

    const STATIC_HEAP_SIZE: usize = 0;

    #[inline]
    fn estimate_heap_size(&self) -> usize {
        // Destructure self, so we can't miss any fields.
        let Era {
            consensus,
            start_height,
            candidates,
        } = self;

        // `DataSize` cannot be made object safe due its use of associated constants. We implement
        // it manually here, downcasting the consensus protocol as a workaround.

        let consensus_heap_size = {
            let any_ref = consensus.as_any();

            if let Some(highway) = any_ref.downcast_ref::<HighwayProtocol<I, HighwayContext>>() {
                highway.estimate_heap_size()
            } else {
                warn!(
                    "could not downcast consensus protocol to \
                    HighwayProtocol<I, HighwayContext> to determine heap allocation size"
                );
                0
            }
        };

        consensus_heap_size + start_height.estimate_heap_size() + candidates.estimate_heap_size()
    }
}

#[derive(DataSize)]
pub struct EraSupervisor<I> {
    /// A map of active consensus protocols.
    /// A value is a trait so that we can run different consensus protocol instances per era.
    active_eras: HashMap<EraId, Era<I>>,
    pub(super) secret_signing_key: Rc<SecretKey>,
    pub(super) public_signing_key: PublicKey,
    current_era: EraId,
    chainspec: Chainspec,
    node_start_time: Timestamp,
}

impl<I> Debug for EraSupervisor<I> {
    fn fmt(&self, formatter: &mut Formatter) -> fmt::Result {
        let ae: Vec<_> = self.active_eras.keys().collect();
        write!(formatter, "EraSupervisor {{ active_eras: {:?}, .. }}", ae)
    }
}

impl<I> EraSupervisor<I>
where
    I: NodeIdT,
{
    /// Creates a new `EraSupervisor`, starting in era 0.
    pub(crate) fn new<REv: ReactorEventT<I>>(
        timestamp: Timestamp,
        config: WithDir<Config>,
        effect_builder: EffectBuilder<REv>,
        validator_stakes: Vec<(PublicKey, Motes)>,
        chainspec: &Chainspec,
        genesis_state_root_hash: hash::Digest,
        mut rng: &mut dyn CryptoRngCore,
    ) -> Result<(Self, Effects<Event<I>>), Error> {
        let (root, config) = config.into_parts();
        let secret_signing_key = Rc::new(config.secret_key_path.load(root)?);
        let public_signing_key = PublicKey::from(secret_signing_key.as_ref());

        let mut era_supervisor = Self {
            active_eras: Default::default(),
            secret_signing_key,
            public_signing_key,
            current_era: EraId(0),
            chainspec: chainspec.clone(),
            node_start_time: Timestamp::now(),
        };

        let results = era_supervisor.new_era(
            EraId(0),
            timestamp,
            validator_stakes,
            0, // hardcoded seed for era 0
            chainspec.genesis.highway_config.genesis_era_start_timestamp,
            0,
            genesis_state_root_hash,
        );
        let effects = era_supervisor
            .handling_wrapper(effect_builder, &mut rng)
            .handle_consensus_results(EraId(0), results);

        Ok((era_supervisor, effects))
    }

    /// Returns a temporary container with this `EraSupervisor`, `EffectBuilder` and random number
    /// generator, for handling events.
    pub(super) fn handling_wrapper<'a, REv: ReactorEventT<I>>(
        &'a mut self,
        effect_builder: EffectBuilder<REv>,
        rng: &'a mut dyn CryptoRngCore,
    ) -> EraSupervisorHandlingWrapper<'a, I, REv> {
        EraSupervisorHandlingWrapper {
            era_supervisor: self,
            effect_builder,
            rng,
        }
    }

    fn highway_config(&self) -> HighwayConfig {
        self.chainspec.genesis.highway_config
    }

    fn instance_id(&self, state_root_hash: hash::Digest, block_height: u64) -> hash::Digest {
        let mut result = [0; hash::Digest::LENGTH];
        let mut hasher = VarBlake2b::new(hash::Digest::LENGTH).expect("should create hasher");

        hasher.input(&self.chainspec.genesis.name);
        hasher.input(self.chainspec.genesis.timestamp.millis().to_le_bytes());
        hasher.input(state_root_hash);

        for upgrade_point in self
            .chainspec
            .upgrades
            .iter()
            .take_while(|up| up.activation_point.rank <= block_height)
        {
            hasher.input(upgrade_point.activation_point.rank.to_le_bytes());
            if let Some(bytes) = upgrade_point.upgrade_installer_bytes.as_ref() {
                hasher.input(bytes);
            }
            if let Some(bytes) = upgrade_point.upgrade_installer_args.as_ref() {
                hasher.input(bytes);
            }
        }

        hasher.variable_result(|slice| {
            result.copy_from_slice(slice);
        });
        result.into()
    }

    fn booking_block_height(&self, era_id: EraId) -> u64 {
        // The booking block for era N is the last block of era N - AUCTION_DELAY - 1
        // To find it, we get the start height of era N - AUCTION_DELAY and subtract 1
        let after_booking_era_id = EraId(era_id.0.saturating_sub(AUCTION_DELAY));
        self.active_eras
            .get(&after_booking_era_id)
            .expect("should have era after booking block")
            .start_height
            .saturating_sub(1)
    }

    fn key_block_height(&self, _era_id: EraId, start_height: u64) -> u64 {
        // the switch block of the previous era
        // TODO: consider defining the key block as a block further in the past
        start_height.saturating_sub(1)
    }

    fn era_seed(booking_block_hash: BlockHash, key_block_seed: hash::Digest) -> u64 {
        let mut result = [0; hash::Digest::LENGTH];
        let mut hasher = VarBlake2b::new(hash::Digest::LENGTH).expect("should create hasher");

        hasher.input(booking_block_hash);
        hasher.input(key_block_seed);

        hasher.variable_result(|slice| {
            result.copy_from_slice(slice);
        });

        u64::from_le_bytes(result[0..std::mem::size_of::<u64>()].try_into().unwrap())
    }

    /// Starts a new era; panics if it already exists.
    #[allow(clippy::too_many_arguments)] // FIXME
    fn new_era(
        &mut self,
        era_id: EraId,
        timestamp: Timestamp,
        validator_stakes: Vec<(PublicKey, Motes)>,
        seed: u64,
        start_time: Timestamp,
        start_height: u64,
<<<<<<< HEAD
        state_root_hash: hash::Digest,
    ) -> Vec<ConsensusProtocolResult<I, ProtoBlock, PublicKey>> {
=======
        post_state_hash: hash::Digest,
    ) -> Vec<ConsensusProtocolResult<I, CandidateBlock, PublicKey>> {
>>>>>>> 32b78a0d
        if self.active_eras.contains_key(&era_id) {
            panic!("{} already exists", era_id);
        }
        self.current_era = era_id;

        let sum_stakes: Motes = validator_stakes.iter().map(|(_, stake)| *stake).sum();
        assert!(
            !sum_stakes.value().is_zero(),
            "cannot start era with total weight 0"
        );
        info!(
            ?validator_stakes,
            %start_time,
            %timestamp,
            %start_height,
            era = era_id.0,
            "starting era",
        );
        // For Highway, we need u64 weights. Scale down by  sum / u64::MAX,  rounded up.
        // If we round up the divisor, the resulting sum is guaranteed to be  <= u64::MAX.
        let scaling_factor = (sum_stakes.value() + U512::from(u64::MAX) - 1) / U512::from(u64::MAX);
        let scale_stake = |(key, stake): (PublicKey, Motes)| {
            (key, AsPrimitive::<u64>::as_(stake.value() / scaling_factor))
        };
        let validators: Validators<PublicKey> =
            validator_stakes.into_iter().map(scale_stake).collect();

        let ftt = validators.total_weight()
            * u64::from(self.highway_config().finality_threshold_percent)
            / 100;
        // TODO: The initial round length should be the observed median of the switch block.
        let params = Params::new(
            seed,
            BLOCK_REWARD,
            BLOCK_REWARD / 5, // TODO: Make reduced block reward configurable?
            self.highway_config().minimum_round_exponent,
            self.highway_config().minimum_era_height,
            start_time + self.highway_config().era_duration,
        );

        // Activate the era if this node was already running when the era began, it is still
        // ongoing based on its minimum duration, and we are one of the validators.
        let our_id = self.public_signing_key;
        let era_rounds_len = params.min_round_len() * params.end_height();
        let min_end_time = start_time + self.highway_config().era_duration.max(era_rounds_len);
        let should_activate = self.node_start_time < start_time
            && min_end_time >= timestamp
            && validators.iter().any(|v| *v.id() == our_id);

        let mut highway = HighwayProtocol::<I, HighwayContext>::new(
            self.instance_id(state_root_hash, start_height),
            validators,
            params,
            ftt,
        );

        let results = if should_activate {
            info!(era = era_id.0, "start voting");
            let secret = HighwaySecret::new(Rc::clone(&self.secret_signing_key), our_id);
            highway.activate_validator(our_id, secret, timestamp.max(start_time))
        } else {
            info!(era = era_id.0, "not voting");
            if self.node_start_time >= start_time {
                info!(
                    "node was started at time {}, which is not earlier than the era start {}",
                    self.node_start_time, start_time
                );
            } else if min_end_time < timestamp {
                info!(
                    "era started too long ago ({}; earliest end {}), current timestamp {}",
                    start_time, min_end_time, timestamp
                );
            } else {
                info!(%our_id, "not a validator");
            }
            Vec::new()
        };

        let era = Era::new(highway, start_height);
        let _ = self.active_eras.insert(era_id, era);

        // Remove the era that has become obsolete now. We keep 2 * BONDED_ERAS past eras because
        // the oldest bonded era could still receive blocks that refer to BONDED_ERAS before that.
        if let Some(obsolete_era_id) = era_id.checked_sub(2 * BONDED_ERAS + 1) {
            self.active_eras.remove(&obsolete_era_id);
        }

        results
    }

    /// Returns the current era.
    fn current_era_mut(&mut self) -> &mut Era<I> {
        self.active_eras
            .get_mut(&self.current_era)
            .expect("current era does not exist")
    }

    /// Inspect the active eras.
    #[cfg(test)]
    pub(crate) fn active_eras(&self) -> &HashMap<EraId, Era<I>> {
        &self.active_eras
    }
}

/// A mutable `EraSupervisor` reference, together with an `EffectBuilder`.
///
/// This is a short-lived convenience type to avoid passing the effect builder through lots of
/// message calls, and making every method individually generic in `REv`. It is only instantiated
/// for the duration of handling a single event.
pub(super) struct EraSupervisorHandlingWrapper<'a, I, REv: 'static> {
    pub(super) era_supervisor: &'a mut EraSupervisor<I>,
    pub(super) effect_builder: EffectBuilder<REv>,
    pub(super) rng: &'a mut dyn CryptoRngCore,
}

impl<'a, I, REv> EraSupervisorHandlingWrapper<'a, I, REv>
where
    I: NodeIdT,
    REv: ReactorEventT<I>,
{
    /// Applies `f` to the consensus protocol of the specified era.
    fn delegate_to_era<F>(&mut self, era_id: EraId, f: F) -> Effects<Event<I>>
    where
        F: FnOnce(
            &mut dyn ConsensusProtocol<I, CandidateBlock, PublicKey>,
            &mut dyn CryptoRngCore,
        )
            -> Result<Vec<ConsensusProtocolResult<I, CandidateBlock, PublicKey>>, Error>,
    {
        match self.era_supervisor.active_eras.get_mut(&era_id) {
            None => {
                if era_id > self.era_supervisor.current_era {
                    info!(era = era_id.0, "received message for future era");
                } else {
                    info!(era = era_id.0, "received message for obsolete era");
                }
                Effects::new()
            }
            Some(era) => match f(&mut *era.consensus, self.rng) {
                Ok(results) => self.handle_consensus_results(era_id, results),
                Err(error) => {
                    error!(%error, era = era_id.0, "error while handling event");
                    Effects::new()
                }
            },
        }
    }

    pub(super) fn handle_timer(
        &mut self,
        era_id: EraId,
        timestamp: Timestamp,
    ) -> Effects<Event<I>> {
        self.delegate_to_era(era_id, move |consensus, rng| {
            consensus.handle_timer(timestamp, rng)
        })
    }

    pub(super) fn handle_message(&mut self, sender: I, msg: ConsensusMessage) -> Effects<Event<I>> {
        match msg {
            ConsensusMessage::Protocol { era_id, payload } => {
                // If the era is already unbonded, only accept new evidence, because still-bonded
                // eras could depend on that.
                let evidence_only = era_id.0 + BONDED_ERAS < self.era_supervisor.current_era.0;
                self.delegate_to_era(era_id, move |consensus, rng| {
                    consensus.handle_message(sender, payload, evidence_only, rng)
                })
            }
            ConsensusMessage::EvidenceRequest { era_id, pub_key } => {
                if era_id.0 + BONDED_ERAS < self.era_supervisor.current_era.0 {
                    trace!(era = era_id.0, "not handling message; era too old");
                    return Effects::new();
                }
                era_id
                    .iter_bonded()
                    .flat_map(|e_id| {
                        self.delegate_to_era(e_id, |consensus, _| {
                            consensus.request_evidence(sender.clone(), &pub_key)
                        })
                    })
                    .collect()
            }
        }
    }

    pub(super) fn handle_new_proto_block(
        &mut self,
        era_id: EraId,
        proto_block: ProtoBlock,
        block_context: BlockContext,
    ) -> Effects<Event<I>> {
        let mut effects = self
            .effect_builder
            .announce_proposed_proto_block(proto_block.clone())
            .ignore();
        // TODO: Only include _new_ accusations.
        let accusations = era_id
            .iter_bonded()
            .flat_map(|e_id| self.era(e_id).consensus.faulty_validators())
            .unique()
            .cloned()
            .collect();
        let candidate_block = CandidateBlock::new(proto_block, accusations);
        effects.extend(self.delegate_to_era(era_id, move |consensus, rng| {
            consensus.propose(candidate_block, block_context, rng)
        }));
        effects
    }

    pub(super) fn handle_linear_chain_block(
        &mut self,
        block_header: BlockHeader,
        responder: Responder<Signature>,
    ) -> Effects<Event<I>> {
        // TODO - we should only sign if we're a validator for the given era ID.
        let signature = asymmetric_key::sign(
            block_header.hash().inner(),
            &self.era_supervisor.secret_signing_key,
            &self.era_supervisor.public_signing_key,
            self.rng,
        );
        let mut effects = responder.respond(signature).ignore();
        if block_header.era_id() < self.era_supervisor.current_era {
            trace!(era_id = %block_header.era_id(), "executed block in old era");
            return effects;
        }
        if block_header.switch_block() {
            // if the block is a switch block, we have to get the validators for the new era and
            // create it, before we can say we handled the block
            let new_era_id = block_header.era_id().successor();
            let request = GetEraValidatorsRequest::new(
                (*block_header.state_root_hash()).into(),
                new_era_id.0,
                ProtocolVersion::V1_0_0,
            );
            let key_block_height = self
                .era_supervisor
                .key_block_height(new_era_id, block_header.height() + 1);
            let booking_block_height = self.era_supervisor.booking_block_height(new_era_id);
            let effect = self
                .effect_builder
                .create_new_era(request, booking_block_height, key_block_height)
                .event(
                    move |(validators, booking_block, key_block)| Event::CreateNewEra {
                        block_header: Box::new(block_header),
                        booking_block_hash: booking_block
                            .map_or_else(|| Err(booking_block_height), |block| Ok(*block.hash())),
                        key_block_seed: key_block.map_or_else(
                            || Err(key_block_height),
                            |block| Ok(block.header().accumulated_seed()),
                        ),
                        get_validators_result: validators,
                    },
                );
            effects.extend(effect);
        } else {
            // if it's not a switch block, we can already declare it handled
            effects.extend(
                self.effect_builder
                    .announce_block_handled(block_header)
                    .ignore(),
            );
        }
        effects
    }

    pub(super) fn handle_create_new_era(
        &mut self,
        block_header: BlockHeader,
        booking_block_hash: BlockHash,
        key_block_seed: hash::Digest,
        validator_weights: ValidatorWeights,
    ) -> Effects<Event<I>> {
        let validator_stakes = validator_weights
            .into_iter()
            .filter_map(|(key, stake)| match key.try_into() {
                Ok(key) => Some((key, Motes::new(stake))),
                Err(error) => {
                    warn!(%error, "error converting the bonded key");
                    None
                }
            })
            .collect();
        self.era_supervisor
            .current_era_mut()
            .consensus
            .deactivate_validator();
        let era_id = block_header.era_id().successor();
        info!(era = era_id.0, "era created");
        let seed = EraSupervisor::<I>::era_seed(booking_block_hash, key_block_seed);
        trace!(%seed, "the seed for {}: {}", era_id, seed);
        let results = self.era_supervisor.new_era(
            era_id,
            Timestamp::now(), // TODO: This should be passed in.
            validator_stakes,
            seed,
            block_header.timestamp(),
            block_header.height() + 1,
            *block_header.state_root_hash(),
        );
        let mut effects = self.handle_consensus_results(era_id, results);
        effects.extend(
            self.effect_builder
                .announce_block_handled(block_header)
                .ignore(),
        );
        effects
    }

    pub(super) fn handle_accept_proto_block(
        &mut self,
        era_id: EraId,
        proto_block: ProtoBlock,
    ) -> Effects<Event<I>> {
        let mut effects = Effects::new();
        let candidate_blocks = if let Some(era) = self.era_supervisor.active_eras.get_mut(&era_id) {
            era.accept_proto_block(&proto_block)
        } else {
            return effects;
        };
        for candidate_block in candidate_blocks {
            effects.extend(self.delegate_to_era(era_id, |consensus, rng| {
                consensus.resolve_validity(&candidate_block, true, rng)
            }));
        }
        effects.extend(
            self.effect_builder
                .announce_proposed_proto_block(proto_block)
                .ignore(),
        );
        effects
    }

    pub(super) fn handle_invalid_proto_block(
        &mut self,
        era_id: EraId,
        _sender: I,
        proto_block: ProtoBlock,
    ) -> Effects<Event<I>> {
        let mut effects = Effects::new();
        let candidate_blocks = if let Some(era) = self.era_supervisor.active_eras.get_mut(&era_id) {
            era.reject_proto_block(&proto_block)
        } else {
            return effects;
        };
        for candidate_block in candidate_blocks {
            effects.extend(self.delegate_to_era(era_id, |consensus, rng| {
                consensus.resolve_validity(&candidate_block, false, rng)
            }));
        }
        effects
    }

    fn handle_consensus_results<T>(&mut self, era_id: EraId, results: T) -> Effects<Event<I>>
    where
        T: IntoIterator<Item = ConsensusProtocolResult<I, CandidateBlock, PublicKey>>,
    {
        results
            .into_iter()
            .flat_map(|result| self.handle_consensus_result(era_id, result))
            .collect()
    }

    /// Returns `true` if any of the most recent eras has evidence against the validator with key
    /// `pub_key`.
    fn has_evidence(&self, era_id: EraId, pub_key: PublicKey) -> bool {
        era_id
            .iter_bonded()
            .any(|eid| self.era(eid).consensus.has_evidence(&pub_key))
    }

    /// Returns the era with the specified ID. Panics if it does not exist.
    fn era(&self, era_id: EraId) -> &Era<I> {
        &self.era_supervisor.active_eras[&era_id]
    }

    fn handle_consensus_result(
        &mut self,
        era_id: EraId,
        consensus_result: ConsensusProtocolResult<I, CandidateBlock, PublicKey>,
    ) -> Effects<Event<I>> {
        match consensus_result {
            ConsensusProtocolResult::InvalidIncomingMessage(_, sender, error) => {
                // TODO: we will probably want to disconnect from the sender here
                error!(
                    %sender,
                    %error,
                    "invalid incoming message to consensus instance"
                );
                Default::default()
            }
            ConsensusProtocolResult::CreatedGossipMessage(out_msg) => {
                // TODO: we'll want to gossip instead of broadcast here
                self.effect_builder
                    .broadcast_message(era_id.message(out_msg).into())
                    .ignore()
            }
            ConsensusProtocolResult::CreatedTargetedMessage(out_msg, to) => self
                .effect_builder
                .send_message(to, era_id.message(out_msg).into())
                .ignore(),
            ConsensusProtocolResult::ScheduleTimer(timestamp) => {
                let timediff = timestamp.saturating_sub(Timestamp::now());
                self.effect_builder
                    .set_timeout(timediff.into())
                    .event(move |_| Event::Timer { era_id, timestamp })
            }
            ConsensusProtocolResult::CreateNewBlock { block_context } => self
                .effect_builder
                .request_proto_block(block_context, self.rng.gen())
                .event(move |(proto_block, block_context)| Event::NewProtoBlock {
                    era_id,
                    proto_block,
                    block_context,
                }),
            ConsensusProtocolResult::FinalizedBlock(CpFinalizedBlock {
                value,
                timestamp,
                height,
                rewards,
                proposer,
            }) => {
                let era_end = rewards.map(|rewards| EraEnd {
                    equivocators: value.accusations().clone(),
                    rewards,
                });
                let finalized_block = FinalizedBlock::new(
                    value.proto_block().clone(),
                    timestamp,
                    era_end,
                    era_id,
                    self.era(era_id).start_height + height,
                    proposer,
                );
                // Announce the finalized proto block.
                let mut effects = self
                    .effect_builder
                    .announce_finalized_block(finalized_block.clone())
                    .ignore();
                // Request execution of the finalized block.
                effects.extend(self.effect_builder.execute_block(finalized_block).ignore());
                effects
            }
            ConsensusProtocolResult::ValidateConsensusValue(sender, candidate_block) => {
                let proto_block = candidate_block.proto_block().clone();
                let missing_evidence: Vec<PublicKey> = candidate_block
                    .accusations()
                    .iter()
                    .filter(|pub_key| !self.has_evidence(era_id, **pub_key))
                    .cloned()
                    .collect();
                let mut effects = Effects::new();
                for pub_key in missing_evidence.iter().cloned() {
                    let msg = ConsensusMessage::EvidenceRequest { era_id, pub_key };
                    effects.extend(
                        self.effect_builder
                            .send_message(sender.clone(), msg.into())
                            .ignore(),
                    );
                }
                if let Some(era) = self.era_supervisor.active_eras.get_mut(&era_id) {
                    era.add_candidate(candidate_block, missing_evidence);
                } else {
                    return effects;
                }
                effects.extend(
                    self.effect_builder
                        .validate_block(sender.clone(), proto_block)
                        .event(move |(is_valid, proto_block)| {
                            if is_valid {
                                Event::AcceptProtoBlock {
                                    era_id,
                                    proto_block,
                                }
                            } else {
                                Event::InvalidProtoBlock {
                                    era_id,
                                    sender,
                                    proto_block,
                                }
                            }
                        }),
                );
                effects
            }
            ConsensusProtocolResult::NewEvidence(v_id) => {
                let mut effects = Effects::new();
                for e_id in (era_id.0..=(era_id.0 + BONDED_ERAS)).map(EraId) {
                    let candidate_blocks =
                        if let Some(era) = self.era_supervisor.active_eras.get_mut(&e_id) {
                            era.resolve_evidence(&v_id)
                        } else {
                            continue;
                        };
                    for candidate_block in candidate_blocks {
                        effects.extend(self.delegate_to_era(e_id, |consensus, rng| {
                            consensus.resolve_validity(&candidate_block, true, rng)
                        }));
                    }
                }
                effects
            }
        }
    }
}<|MERGE_RESOLUTION|>--- conflicted
+++ resolved
@@ -382,13 +382,8 @@
         seed: u64,
         start_time: Timestamp,
         start_height: u64,
-<<<<<<< HEAD
         state_root_hash: hash::Digest,
-    ) -> Vec<ConsensusProtocolResult<I, ProtoBlock, PublicKey>> {
-=======
-        post_state_hash: hash::Digest,
     ) -> Vec<ConsensusProtocolResult<I, CandidateBlock, PublicKey>> {
->>>>>>> 32b78a0d
         if self.active_eras.contains_key(&era_id) {
             panic!("{} already exists", era_id);
         }
