--- conflicted
+++ resolved
@@ -95,12 +95,8 @@
         0,
         start_timestamp,
     );
-<<<<<<< HEAD
     // We expect only the vertex purge timer, participation log timer and `Ping` outcomes.
     // If there are more, the tests might need to handle them.
-=======
-    // We expect only the timer outcomes. If there are more, the tests might need to handle them.
->>>>>>> 94ab3caf
     assert_eq!(3, outcomes.len());
     hw_proto
 }
