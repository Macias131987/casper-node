--- conflicted
+++ resolved
@@ -1005,29 +1005,9 @@
         .await
     }
 
-<<<<<<< HEAD
-    /// Requests the lowest height from which we have an unbroken chain of stored blocks (not just
-    /// headers) ending in the highest stored block.
-    pub(crate) async fn get_lowest_contiguous_block_height_from_storage(self) -> u64
-=======
-    /// Requests the key block header for the given era ID, ie. the header of the switch block at
-    /// the era before (if one exists).
-    pub(crate) async fn get_key_block_header_for_era_id_from_storage(
-        self,
-        era_id: EraId,
-    ) -> Option<BlockHeader>
-    where
-        REv: From<StorageRequest>,
-    {
-        let era_before = era_id.checked_sub(1)?;
-        self.get_switch_block_header_at_era_id_from_storage(era_before)
-            .await
-    }
-
     /// Requests the highest contiguous height range of fully available blocks (not just block
     /// headers).
     pub(crate) async fn get_highest_contiguous_block_range_from_storage(self) -> (u64, u64)
->>>>>>> 2d337596
     where
         REv: From<StorageRequest>,
     {
