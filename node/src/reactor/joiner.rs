--- conflicted
+++ resolved
@@ -451,17 +451,9 @@
     block_by_height_fetcher: Fetcher<BlockWithMetadata>,
     block_header_by_hash_fetcher: Fetcher<BlockHeader>,
     block_header_and_finality_signatures_by_height_fetcher: Fetcher<BlockHeaderWithMetadata>,
-<<<<<<< HEAD
-    /// This is set to `Some` if the node should shut down.
-    exit_code: Option<ExitCode>,
     trie_or_chunk_fetcher: Fetcher<TrieOrChunk>,
     // Handles requests for fetching tries from the network.
     trie_fetcher: TrieFetcher<NodeId>,
-=======
-    // Handles request for fetching tries from the network.
-    #[data_size(skip)]
-    trie_fetcher: Fetcher<Trie<Key, StoredValue>>,
->>>>>>> a5d8d482
     #[data_size(skip)]
     deploy_acceptor: DeployAcceptor,
     #[data_size(skip)]
@@ -527,61 +519,6 @@
             Gossiper::new_for_complete_items("address_gossiper", config.gossip, registry)?;
 
         let effect_builder = EffectBuilder::new(event_queue);
-<<<<<<< HEAD
-
-        let maybe_trusted_hash = match config.node.trusted_hash {
-            Some(trusted_hash) => Some(trusted_hash),
-            None => storage
-                .read_highest_block_header()
-                .expect("Could not read highest block header")
-                .map(|block_header| block_header.hash()),
-        };
-
-        let chainspec = chainspec_loader.chainspec().clone();
-        let linear_chain_sync = match maybe_trusted_hash {
-            None => {
-                let genesis_timestamp = chainspec
-                    .protocol_config
-                    .activation_point
-                    .genesis_timestamp();
-                let era_duration = chainspec.core_config.era_duration;
-                let genesis_era_ended = genesis_timestamp.map_or(true, |start_time| {
-                    Timestamp::now() > start_time + era_duration
-                });
-                if genesis_era_ended {
-                    error!(
-                            now=?Timestamp::now(),
-                            genesis_era_end=?genesis_timestamp
-                                .map(|start_time| start_time + era_duration),
-                            "node started with no trusted hash after the expected end of \
-                             the genesis era! Please specify a trusted hash and restart.");
-                    panic!("should have trusted hash after genesis era")
-                }
-                LinearChainSyncState::NotGoingToSync
-            }
-            Some(hash) => {
-                let node_config = config.node.clone();
-                effects.extend(
-                    (async move {
-                        info!(trusted_hash=%hash, "synchronizing linear chain");
-                        generate_joiner_event(
-                            linear_chain_sync::run_fast_sync_task(
-                                effect_builder,
-                                hash,
-                                chainspec,
-                                node_config,
-                            )
-                            .await,
-                            effect_builder,
-                        )
-                        .await
-                    })
-                    .map_some(std::convert::identity),
-                );
-                LinearChainSyncState::Syncing
-            }
-        };
-=======
         let (chain_synchronizer, sync_effects) = ChainSynchronizer::new(
             Arc::clone(chainspec_loader.chainspec()),
             config.node.clone(),
@@ -591,7 +528,6 @@
             JoinerEvent::ChainSynchronizer,
             sync_effects,
         ));
->>>>>>> a5d8d482
 
         let protocol_version = &chainspec_loader.chainspec().protocol_config.version;
         let rest_server = RestServer::new(
@@ -649,12 +585,8 @@
                 block_by_height_fetcher,
                 block_header_by_hash_fetcher,
                 block_header_and_finality_signatures_by_height_fetcher,
-<<<<<<< HEAD
-                exit_code: None,
                 trie_or_chunk_fetcher,
                 trie_fetcher,
-=======
->>>>>>> a5d8d482
                 deploy_acceptor,
                 event_queue_metrics,
                 rest_server,
@@ -879,7 +811,6 @@
                 rng,
                 JoinerEvent::BlockHeaderByHeightFetcher(request.into()),
             ),
-<<<<<<< HEAD
             JoinerEvent::TrieOrChunkFetcherRequest(request) => self.dispatch_event(
                 effect_builder,
                 rng,
@@ -890,12 +821,6 @@
                 rng,
                 JoinerEvent::TrieFetcher(request.into()),
             ),
-            JoinerEvent::FinishedJoining { block_header } => {
-                self.linear_chain_sync = LinearChainSyncState::Done(block_header);
-                Effects::new()
-            }
-=======
->>>>>>> a5d8d482
             JoinerEvent::ConsensusMessageIncoming(incoming) => {
                 debug!(%incoming, "ignoring incoming consensus message");
                 Effects::new()
