--- conflicted
+++ resolved
@@ -46,11 +46,10 @@
         AsymmetricKeyExt,
     },
     rpcs::docs::DocExample,
-<<<<<<< HEAD
-    types::{Deploy, DeployHash, DeployOrTransferHash, JsonBlock, JsonBlockHeader},
-=======
-    types::{error::BlockCreationError, Deploy, DeployHash, DeployOrTransferHash, JsonBlock},
->>>>>>> 48707848
+    types::{
+        error::BlockCreationError, Deploy, DeployHash, DeployOrTransferHash, JsonBlock,
+        JsonBlockHeader,
+    },
     utils::DisplayIter,
 };
 
