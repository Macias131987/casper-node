#[cfg(test)]
use std::iter;
use std::{
    array::TryFromSliceError,
    collections::BTreeMap,
    error::Error as StdError,
    fmt::{self, Debug, Display, Formatter},
    hash::Hash,
};

use datasize::DataSize;
use hex::FromHexError;
use hex_fmt::{HexFmt, HexList};
#[cfg(test)]
use rand::Rng;
use serde::{Deserialize, Serialize};
use thiserror::Error;

#[cfg(test)]
use casper_types::auction::BLOCK_REWARD;

use super::{Item, Tag, Timestamp};
use crate::{
    components::{
        consensus::{self, EraId},
        storage::Value,
    },
    crypto::{
        asymmetric_key::{PublicKey, Signature},
        hash::{self, Digest},
    },
    types::DeployHash,
    utils::DisplayIter,
};
#[cfg(test)]
use crate::{
    crypto::asymmetric_key::{self, SecretKey},
    testing::TestRng,
};

/// Error returned from constructing or validating a `Block`.
#[derive(Debug, Error)]
pub enum Error {
    /// Error while encoding to JSON.
    #[error("encoding to JSON: {0}")]
    EncodeToJson(#[from] serde_json::Error),

    /// Error while decoding from JSON.
    #[error("decoding from JSON: {0}")]
    DecodeFromJson(Box<dyn StdError>),
}

impl From<FromHexError> for Error {
    fn from(error: FromHexError) -> Self {
        Error::DecodeFromJson(Box::new(error))
    }
}

impl From<TryFromSliceError> for Error {
    fn from(error: TryFromSliceError) -> Self {
        Error::DecodeFromJson(Box::new(error))
    }
}

pub trait BlockLike: Eq + Hash {
    fn deploys(&self) -> &Vec<DeployHash>;
}

/// A cryptographic hash identifying a `ProtoBlock`.
#[derive(
    Copy,
    Clone,
    DataSize,
    Ord,
    PartialOrd,
    Eq,
    PartialEq,
    Hash,
    Serialize,
    Deserialize,
    Debug,
    Default,
)]
pub struct ProtoBlockHash(Digest);

impl ProtoBlockHash {
    /// Constructs a new `ProtoBlockHash`.
    pub fn new(hash: Digest) -> Self {
        ProtoBlockHash(hash)
    }

    /// Returns the wrapped inner hash.
    pub fn inner(&self) -> &Digest {
        &self.0
    }

    /// Returns `true` is `self` is a hash of empty `ProtoBlock`.
    pub(crate) fn is_empty(self) -> bool {
        self == ProtoBlock::empty_random_bit_false() || self == ProtoBlock::empty_random_bit_true()
    }
}

impl Display for ProtoBlockHash {
    fn fmt(&self, formatter: &mut Formatter) -> fmt::Result {
        write!(formatter, "proto-block-hash({})", self.0)
    }
}

/// The piece of information that will become the content of a future block (isn't finalized or
/// executed yet)
///
/// From the view of the consensus protocol this is the "consensus value": The protocol deals with
/// finalizing an order of `ProtoBlock`s. Only after consensus has been reached, the block's
/// deploys actually get executed, and the executed block gets signed.
///
/// The word "proto" does _not_ refer to "protocol" or "protobuf"! It is just a prefix to highlight
/// that this comes before a block in the linear, executed, finalized blockchain is produced.
#[derive(Clone, DataSize, Debug, PartialOrd, Ord, PartialEq, Eq, Hash, Serialize, Deserialize)]
pub struct ProtoBlock {
    hash: ProtoBlockHash,
    deploys: Vec<DeployHash>,
    random_bit: bool,
}

impl ProtoBlock {
    pub(crate) fn new(deploys: Vec<DeployHash>, random_bit: bool) -> Self {
        let hash = ProtoBlockHash::new(hash::hash(
            &rmp_serde::to_vec(&(&deploys, random_bit)).expect("serialize ProtoBlock"),
        ));

        ProtoBlock {
            hash,
            deploys,
            random_bit,
        }
    }

    pub(crate) fn hash(&self) -> &ProtoBlockHash {
        &self.hash
    }

    /// The list of deploy hashes included in the block.
    pub(crate) fn deploys(&self) -> &Vec<DeployHash> {
        &self.deploys
    }

    /// A random bit needed for initializing a future era.
    pub(crate) fn random_bit(&self) -> bool {
        self.random_bit
    }

    pub(crate) fn destructure(self) -> (ProtoBlockHash, Vec<DeployHash>, bool) {
        (self.hash, self.deploys, self.random_bit)
    }

    /// Returns hash of empty ProtoBlock (no deploys) with a random bit set to false.
    /// Added here so that it's always aligned with how hash is calculated.
    pub(crate) fn empty_random_bit_false() -> ProtoBlockHash {
        *ProtoBlock::new(vec![], false).hash()
    }

    /// Returns hash of empty ProtoBlock (no deploys) with a random bit set to true.
    /// Added here so that it's always aligned with how hash is calculated.
    pub(crate) fn empty_random_bit_true() -> ProtoBlockHash {
        *ProtoBlock::new(vec![], true).hash()
    }
}

impl Display for ProtoBlock {
    fn fmt(&self, formatter: &mut Formatter<'_>) -> fmt::Result {
        write!(
            formatter,
            "proto block {}, deploys [{}], random bit {}",
            self.hash.inner(),
            DisplayIter::new(self.deploys.iter()),
            self.random_bit(),
        )
    }
}

impl BlockLike for ProtoBlock {
    fn deploys(&self) -> &Vec<DeployHash> {
        self.deploys()
    }
}

/// Equivocation and reward information to be included in the terminal finalized block.
pub type EraEnd = consensus::EraEnd<PublicKey>;

impl Display for EraEnd {
    fn fmt(&self, f: &mut Formatter<'_>) -> fmt::Result {
        let slashings = DisplayIter::new(&self.equivocators);
        let rewards = DisplayIter::new(
            self.rewards
                .iter()
                .map(|(public_key, amount)| format!("{}: {}", public_key, amount)),
        );
        write!(f, "era end: slash {}, reward {}", slashings, rewards)
    }
}

/// The piece of information that will become the content of a future block after it was finalized
/// and before execution happened yet.
#[derive(Clone, DataSize, Debug, PartialOrd, Ord, PartialEq, Eq, Hash, Serialize, Deserialize)]
pub struct FinalizedBlock {
    proto_block: ProtoBlock,
    timestamp: Timestamp,
    era_end: Option<EraEnd>,
    era_id: EraId,
    height: u64,
    proposer: PublicKey,
}

impl FinalizedBlock {
    pub(crate) fn new(
        proto_block: ProtoBlock,
        timestamp: Timestamp,
        era_end: Option<EraEnd>,
        era_id: EraId,
        height: u64,
        proposer: PublicKey,
    ) -> Self {
        FinalizedBlock {
            proto_block,
            timestamp,
            era_end,
            era_id,
            height,
            proposer,
        }
    }

    /// The finalized proto block.
    pub(crate) fn proto_block(&self) -> &ProtoBlock {
        &self.proto_block
    }

    /// The timestamp from when the proto block was proposed.
    pub(crate) fn timestamp(&self) -> Timestamp {
        self.timestamp
    }

    /// Returns the ID of the era this block belongs to.
    pub(crate) fn era_id(&self) -> EraId {
        self.era_id
    }

    /// Returns the height of this block.
    pub(crate) fn height(&self) -> u64 {
        self.height
    }

    /// Returns true if block is Genesis' child.
    /// Genesis child block is from era 0 and height 0.
    pub(crate) fn is_genesis_child(&self) -> bool {
        self.era_id() == EraId(0) && self.height() == 0
    }

    /// Generates a random instance using a `TestRng`.
    #[cfg(test)]
    pub fn random(rng: &mut TestRng) -> Self {
        let deploy_count = rng.gen_range(0, 11);
        let deploy_hashes = iter::repeat_with(|| DeployHash::new(Digest::random(rng)))
            .take(deploy_count)
            .collect();
        let random_bit = rng.gen();
        let proto_block = ProtoBlock::new(deploy_hashes, random_bit);

        // TODO - make Timestamp deterministic.
        let timestamp = Timestamp::now();
        let system_transactions_count = rng.gen_range(1, 11);
        let system_transactions = iter::repeat_with(|| SystemTransaction::random(rng))
            .take(system_transactions_count)
            .collect();
        let switch_block = rng.gen_bool(0.1);
        let era = rng.gen_range(0, 5);
        let secret_key = SecretKey::new_ed25519(rng.gen());
        let public_key = PublicKey::from(&secret_key);

        FinalizedBlock::new(
            proto_block,
            timestamp,
            system_transactions,
            switch_block,
            EraId(era),
            era * 10 + rng.gen_range(0, 10),
            public_key,
        )
    }
}

impl From<BlockHeader> for FinalizedBlock {
    fn from(header: BlockHeader) -> Self {
        let proto_block = ProtoBlock::new(header.deploy_hashes().clone(), header.random_bit);

        FinalizedBlock {
            proto_block,
            timestamp: header.timestamp,
            era_end: header.era_end,
            era_id: header.era_id,
            height: header.height,
            proposer: header.proposer,
        }
    }
}

impl Display for FinalizedBlock {
    fn fmt(&self, formatter: &mut Formatter<'_>) -> fmt::Result {
        write!(
            formatter,
            "finalized block {:10} in era {:?}, height {}, deploys {:10}, random bit {}, \
            timestamp {}",
            HexFmt(self.proto_block.hash().inner()),
            self.era_id,
            self.height,
            HexList(&self.proto_block.deploys),
            self.proto_block.random_bit,
            self.timestamp,
        )?;
        if let Some(ee) = &self.era_end {
            write!(formatter, ", era_end: {}", ee)?;
        }
        Ok(())
    }
}

/// A cryptographic hash identifying a [`Block`](struct.Block.html).
#[derive(
    Copy, Clone, DataSize, Ord, PartialOrd, Eq, PartialEq, Hash, Serialize, Deserialize, Debug,
)]
pub struct BlockHash(Digest);

impl BlockHash {
    /// Constructs a new `BlockHash`.
    pub fn new(hash: Digest) -> Self {
        BlockHash(hash)
    }

    /// Returns the wrapped inner hash.
    pub fn inner(&self) -> &Digest {
        &self.0
    }
}

impl Display for BlockHash {
    fn fmt(&self, formatter: &mut Formatter) -> fmt::Result {
        write!(formatter, "block-hash({})", self.0,)
    }
}

impl From<Digest> for BlockHash {
    fn from(digest: Digest) -> Self {
        Self(digest)
    }
}

impl AsRef<[u8]> for BlockHash {
    fn as_ref(&self) -> &[u8] {
        self.0.as_ref()
    }
}

/// The header portion of a [`Block`](struct.Block.html).
#[derive(Clone, DataSize, Ord, PartialOrd, Eq, PartialEq, Hash, Serialize, Deserialize, Debug)]
pub struct BlockHeader {
    parent_hash: BlockHash,
    global_state_hash: Digest,
    body_hash: Digest,
    deploy_hashes: Vec<DeployHash>,
    random_bit: bool,
    era_end: Option<EraEnd>,
    timestamp: Timestamp,
    era_id: EraId,
    height: u64,
    proposer: PublicKey,
}

impl BlockHeader {
    /// The parent block's hash.
    pub fn parent_hash(&self) -> &BlockHash {
        &self.parent_hash
    }

    /// The root hash of the resulting global state.
    pub fn global_state_hash(&self) -> &Digest {
        &self.global_state_hash
    }

    /// The hash of the block's body.
    pub fn body_hash(&self) -> &Digest {
        &self.body_hash
    }

    /// The list of deploy hashes included in the block.
    pub fn deploy_hashes(&self) -> &Vec<DeployHash> {
        &self.deploy_hashes
    }

    /// A random bit needed for initializing a future era.
    pub fn random_bit(&self) -> bool {
        self.random_bit
    }

    /// The timestamp from when the proto block was proposed.
    pub fn timestamp(&self) -> Timestamp {
        self.timestamp
    }

    /// Returns reward and slashing information if this is the era's last block.
    pub fn era_end(&self) -> Option<&EraEnd> {
        self.era_end.as_ref()
    }

    /// Returns `true` if this block is the last one in the current era.
    pub fn switch_block(&self) -> bool {
        self.era_end.is_some()
    }

    /// Era ID in which this block was created.
    pub fn era_id(&self) -> EraId {
        self.era_id
    }

    /// Returns the height of this block, i.e. the number of ancestors.
    pub fn height(&self) -> u64 {
        self.height
    }

    /// Block proposer.
    pub fn proposer(&self) -> &PublicKey {
        &self.proposer
    }

    /// Returns true if block is Genesis' child.
    /// Genesis child block is from era 0 and height 0.
    pub(crate) fn is_genesis_child(&self) -> bool {
        self.era_id() == EraId(0) && self.height() == 0
    }

    // Serialize the block header.
    fn serialize(&self) -> Result<Vec<u8>, rmp_serde::encode::Error> {
        rmp_serde::to_vec(self)
    }

    /// Hash of the block header.
    pub fn hash(&self) -> BlockHash {
        let serialized_header = Self::serialize(&self)
            .unwrap_or_else(|error| panic!("should serialize block header: {}", error));
        BlockHash::new(hash::hash(&serialized_header))
    }
}

impl Display for BlockHeader {
    fn fmt(&self, formatter: &mut Formatter) -> fmt::Result {
        write!(
            formatter,
            "block header parent hash {}, post-state hash {}, body hash {}, deploys [{}], \
            random bit {}, timestamp {}",
            self.parent_hash.inner(),
            self.global_state_hash,
            self.body_hash,
            DisplayIter::new(self.deploy_hashes.iter()),
            self.random_bit,
            self.timestamp,
        )?;
        if let Some(ee) = &self.era_end {
            write!(formatter, ", era_end: {}", ee)?;
        }
        Ok(())
    }
}

/// A proto-block after execution, with the resulting post-state-hash.  This is the core component
/// of the Casper linear blockchain.
#[derive(DataSize, Clone, Debug, PartialOrd, Ord, PartialEq, Eq, Hash, Serialize, Deserialize)]
pub struct Block {
    hash: BlockHash,
    header: BlockHeader,
    body: (), // TODO: implement body of block
    proofs: Vec<Signature>,
}

impl Block {
    pub(crate) fn new(
        parent_hash: BlockHash,
        global_state_hash: Digest,
        finalized_block: FinalizedBlock,
    ) -> Self {
        let body = ();
        let serialized_body = Self::serialize_body(&body)
            .unwrap_or_else(|error| panic!("should serialize block body: {}", error));
        let body_hash = hash::hash(&serialized_body);

        let era_id = finalized_block.era_id();
        let height = finalized_block.height();

        let header = BlockHeader {
            parent_hash,
            global_state_hash,
            body_hash,
            deploy_hashes: finalized_block.proto_block.deploys,
            random_bit: finalized_block.proto_block.random_bit,
            era_end: finalized_block.era_end,
            timestamp: finalized_block.timestamp,
            era_id,
            height,
            proposer: finalized_block.proposer,
        };

        let hash = header.hash();

        Block {
            hash,
            header,
            body,
            proofs: vec![],
        }
    }

    pub(crate) fn header(&self) -> &BlockHeader {
        &self.header
    }

    pub(crate) fn take_header(self) -> BlockHeader {
        self.header
    }

    pub(crate) fn hash(&self) -> &BlockHash {
        &self.hash
    }

    pub(crate) fn global_state_hash(&self) -> &Digest {
        self.header.global_state_hash()
    }

    pub(crate) fn deploy_hashes(&self) -> &Vec<DeployHash> {
        self.header.deploy_hashes()
    }

    pub(crate) fn height(&self) -> u64 {
        self.header.height()
    }

    /// Appends the given signature to this block's proofs.  It should have been validated prior to
    /// this via `BlockHash::verify()`.
    pub(crate) fn append_proof(&mut self, proof: Signature) {
        self.proofs.push(proof)
    }

    fn serialize_body(body: &()) -> Result<Vec<u8>, rmp_serde::encode::Error> {
        rmp_serde::to_vec(body)
    }

    /// Generates a random instance using a `TestRng`.
    #[cfg(test)]
    pub fn random(rng: &mut TestRng) -> Self {
<<<<<<< HEAD
=======
        let deploy_count = rng.gen_range(0, 11);
        let deploy_hashes = iter::repeat_with(|| DeployHash::new(Digest::random(rng)))
            .take(deploy_count)
            .collect();
        let random_bit = rng.gen();
        let proto_block = ProtoBlock::new(deploy_hashes, random_bit);

        // TODO - make Timestamp deterministic.
        let timestamp = Timestamp::now();
        let era_end = if rng.gen_bool(0.1) {
            let equivocators_count = rng.gen_range(0, 5);
            let rewards_count = rng.gen_range(0, 5);
            Some(EraEnd {
                equivocators: iter::repeat_with(|| {
                    PublicKey::from(&SecretKey::new_ed25519(rng.gen()))
                })
                .take(equivocators_count)
                .collect(),
                rewards: iter::repeat_with(|| {
                    let pub_key = PublicKey::from(&SecretKey::new_ed25519(rng.gen()));
                    let reward = rng.gen_range(1, BLOCK_REWARD + 1);
                    (pub_key, reward)
                })
                .take(rewards_count)
                .collect(),
            })
        } else {
            None
        };
        let era = rng.gen_range(0, 5);
        let secret_key: SecretKey = SecretKey::new_ed25519(rng.gen());
        let public_key = PublicKey::from(&secret_key);

        let finalized_block = FinalizedBlock::new(
            proto_block,
            timestamp,
            era_end,
            EraId(era),
            era * 10 + rng.gen_range(0, 10),
            public_key,
        );

>>>>>>> 49b6f1d3
        let parent_hash = BlockHash::new(Digest::random(rng));
        let global_state_hash = Digest::random(rng);
        let finalized_block = FinalizedBlock::random(rng);

        let mut block = Block::new(parent_hash, global_state_hash, finalized_block);

        let signatures_count = rng.gen_range(0, 11);
        for _ in 0..signatures_count {
            let secret_key = SecretKey::random(rng);
            let public_key = PublicKey::from(&secret_key);
            let signature = asymmetric_key::sign(block.hash.inner(), &secret_key, &public_key, rng);
            block.append_proof(signature);
        }

        block
    }
}

impl Display for Block {
    fn fmt(&self, formatter: &mut Formatter<'_>) -> fmt::Result {
        write!(
            formatter,
            "executed block {}, parent hash {}, post-state hash {}, body hash {}, deploys [{}], \
            random bit {}, timestamp {}, era_id {}, height {}, proofs count {}",
            self.hash.inner(),
            self.header.parent_hash.inner(),
            self.header.global_state_hash,
            self.header.body_hash,
            DisplayIter::new(self.header.deploy_hashes.iter()),
            self.header.random_bit,
            self.header.timestamp,
            self.header.era_id.0,
            self.header.height,
            self.proofs.len()
        )?;
        if let Some(ee) = &self.header.era_end {
            write!(formatter, ", era_end: {}", ee)?;
        }
        Ok(())
    }
}

impl BlockLike for Block {
    fn deploys(&self) -> &Vec<DeployHash> {
        self.deploy_hashes()
    }
}

impl BlockLike for BlockHeader {
    fn deploys(&self) -> &Vec<DeployHash> {
        self.deploy_hashes()
    }
}

impl Value for Block {
    type Id = BlockHash;
    type Header = BlockHeader;

    fn id(&self) -> &Self::Id {
        &self.hash
    }

    fn header(&self) -> &Self::Header {
        &self.header
    }

    fn take_header(self) -> Self::Header {
        self.header
    }
}

impl Item for Block {
    type Id = BlockHash;

    const TAG: Tag = Tag::Block;
    const ID_IS_COMPLETE_ITEM: bool = false;

    fn id(&self) -> Self::Id {
        *self.hash()
    }
}

<<<<<<< HEAD
=======
/// This module provides structs which map to the main block types, but which are suitable for
/// encoding to and decoding from JSON.  For all fields with binary data, this is converted to/from
/// hex strings.
mod json {
    use std::convert::{TryFrom, TryInto};

    use serde::{Deserialize, Serialize};

    use super::*;
    use crate::{
        crypto::{
            asymmetric_key::{PublicKey, Signature},
            hash::Digest,
        },
        types::Timestamp,
    };

    #[derive(Serialize, Deserialize)]
    struct JsonBlockHash(String);

    impl From<&BlockHash> for JsonBlockHash {
        fn from(hash: &BlockHash) -> Self {
            JsonBlockHash(hex::encode(hash.0))
        }
    }

    impl TryFrom<JsonBlockHash> for BlockHash {
        type Error = Error;

        fn try_from(hash: JsonBlockHash) -> Result<Self, Self::Error> {
            let hash = Digest::from_hex(&hash.0)
                .map_err(|error| Error::DecodeFromJson(Box::new(error)))?;
            Ok(BlockHash(hash))
        }
    }

    #[derive(Serialize, Deserialize)]
    struct JsonEraEnd {
        equivocators: Vec<String>,
        rewards: BTreeMap<String, u64>,
    }

    impl From<&EraEnd> for JsonEraEnd {
        fn from(era_end: &EraEnd) -> Self {
            JsonEraEnd {
                equivocators: era_end.equivocators.iter().map(PublicKey::to_hex).collect(),
                rewards: era_end
                    .rewards
                    .iter()
                    .map(|(pub_key, amount)| (pub_key.to_hex(), *amount))
                    .collect(),
            }
        }
    }

    impl TryFrom<JsonEraEnd> for EraEnd {
        type Error = Error;

        fn try_from(era_end: JsonEraEnd) -> Result<Self, Self::Error> {
            let equivocators = era_end
                .equivocators
                .into_iter()
                .map(|pub_key_str| {
                    PublicKey::from_hex(pub_key_str)
                        .map_err(|error| Error::DecodeFromJson(Box::new(error)))
                })
                .collect::<Result<Vec<_>, _>>()?;
            let rewards = era_end
                .rewards
                .into_iter()
                .map(|(pub_key_str, amount): (String, u64)| {
                    PublicKey::from_hex(pub_key_str)
                        .map_err(|error| Error::DecodeFromJson(Box::new(error)))
                        .map(|pub_key| (pub_key, amount))
                })
                .collect::<Result<BTreeMap<_, _>, _>>()?;
            Ok(EraEnd {
                equivocators,
                rewards,
            })
        }
    }

    #[derive(Serialize, Deserialize)]
    struct JsonBlockHeader {
        parent_hash: String,
        global_state_hash: String,
        body_hash: String,
        deploy_hashes: Vec<String>,
        random_bit: bool,
        timestamp: Timestamp,
        era_end: Option<JsonEraEnd>,
        era_id: EraId,
        height: u64,
        proposer: String,
    }

    impl From<&BlockHeader> for JsonBlockHeader {
        fn from(header: &BlockHeader) -> Self {
            JsonBlockHeader {
                parent_hash: hex::encode(header.parent_hash),
                global_state_hash: hex::encode(header.global_state_hash),
                body_hash: hex::encode(header.body_hash),
                deploy_hashes: header
                    .deploy_hashes
                    .iter()
                    .map(|deploy_hash| hex::encode(deploy_hash.as_ref()))
                    .collect(),
                random_bit: header.random_bit,
                timestamp: header.timestamp,
                era_end: header.era_end.as_ref().map(JsonEraEnd::from),
                era_id: header.era_id,
                height: header.height,
                proposer: header.proposer.to_hex(),
            }
        }
    }

    impl TryFrom<JsonBlockHeader> for BlockHeader {
        type Error = Error;

        fn try_from(header: JsonBlockHeader) -> Result<Self, Self::Error> {
            let mut deploy_hashes = vec![];
            for hex_deploy_hash in header.deploy_hashes.iter() {
                let hash = Digest::from_hex(&hex_deploy_hash)
                    .map_err(|error| Error::DecodeFromJson(Box::new(error)))?;
                deploy_hashes.push(DeployHash::from(hash));
            }

            let proposer = PublicKey::from_hex(&header.proposer)
                .map_err(|error| Error::DecodeFromJson(Box::new(error)))?;

            Ok(BlockHeader {
                parent_hash: BlockHash::from(
                    Digest::from_hex(&header.parent_hash)
                        .map_err(|error| Error::DecodeFromJson(Box::new(error)))?,
                ),
                global_state_hash: Digest::from_hex(&header.global_state_hash)
                    .map_err(|error| Error::DecodeFromJson(Box::new(error)))?,
                body_hash: Digest::from_hex(&header.body_hash)
                    .map_err(|error| Error::DecodeFromJson(Box::new(error)))?,
                deploy_hashes,
                random_bit: header.random_bit,
                timestamp: header.timestamp,
                era_end: header.era_end.map(EraEnd::try_from).transpose()?,
                era_id: header.era_id,
                height: header.height,
                proposer,
            })
        }
    }

    #[derive(Serialize, Deserialize)]
    pub(super) struct JsonBlock {
        hash: JsonBlockHash,
        header: JsonBlockHeader,
        proofs: Vec<String>,
    }

    impl From<&Block> for JsonBlock {
        fn from(block: &Block) -> Self {
            JsonBlock {
                hash: (&block.hash).into(),
                header: (&block.header).into(),
                proofs: block.proofs.iter().map(Signature::to_hex).collect(),
            }
        }
    }

    impl TryFrom<JsonBlock> for Block {
        type Error = Error;

        fn try_from(block: JsonBlock) -> Result<Self, Self::Error> {
            let mut proofs = vec![];
            for json_proof in block.proofs.iter() {
                let proof = Signature::from_hex(json_proof)
                    .map_err(|error| Error::DecodeFromJson(Box::new(error)))?;
                proofs.push(proof);
            }
            Ok(Block {
                hash: block.hash.try_into()?,
                header: block.header.try_into()?,
                body: (),
                proofs,
            })
        }
    }
}

>>>>>>> 49b6f1d3
/// A wrapper around `Block` for the purposes of fetching blocks by height in linear chain.
#[derive(Clone, Debug, PartialOrd, Ord, PartialEq, Eq, Hash, Serialize, Deserialize)]
pub enum BlockByHeight {
    Absent(u64),
    Block(Box<Block>),
}

impl BlockByHeight {
    /// Creates a new `BlockByHeight`
    pub fn new(block: Block) -> Self {
        BlockByHeight::Block(Box::new(block))
    }

    pub fn height(&self) -> u64 {
        match self {
            BlockByHeight::Absent(height) => *height,
            BlockByHeight::Block(block) => block.height(),
        }
    }
}

impl Display for BlockByHeight {
    fn fmt(&self, f: &mut Formatter<'_>) -> fmt::Result {
        match self {
            BlockByHeight::Absent(height) => write!(f, "Block at height {} was absent.", height),
            BlockByHeight::Block(block) => {
                let hash: BlockHash = block.header().hash();
                write!(f, "Block at {} with hash {} found.", block.height(), hash)
            }
        }
    }
}

impl Item for BlockByHeight {
    type Id = u64;

    const TAG: Tag = Tag::BlockByHeight;
    const ID_IS_COMPLETE_ITEM: bool = false;

    fn id(&self) -> Self::Id {
        self.height()
    }
}

#[cfg(test)]
mod tests {
    use super::*;
    use crate::testing::TestRng;

    #[test]
    fn json_block_roundtrip() {
        let mut rng = TestRng::new();
        let block = Block::random(&mut rng);
        let json_string = serde_json::to_string_pretty(&block).unwrap();
        let decoded = serde_json::from_str(&json_string).unwrap();
        assert_eq!(block, decoded);
    }

    #[test]
    fn json_finalized_block_roundtrip() {
        let mut rng = TestRng::new();
        let finalized_block = FinalizedBlock::random(&mut rng);
        let json_string = serde_json::to_string_pretty(&finalized_block).unwrap();
        let decoded = serde_json::from_str(&json_string).unwrap();
        assert_eq!(finalized_block, decoded);
    }
}<|MERGE_RESOLUTION|>--- conflicted
+++ resolved
@@ -2,7 +2,6 @@
 use std::iter;
 use std::{
     array::TryFromSliceError,
-    collections::BTreeMap,
     error::Error as StdError,
     fmt::{self, Debug, Display, Formatter},
     hash::Hash,
@@ -259,303 +258,6 @@
     /// Generates a random instance using a `TestRng`.
     #[cfg(test)]
     pub fn random(rng: &mut TestRng) -> Self {
-        let deploy_count = rng.gen_range(0, 11);
-        let deploy_hashes = iter::repeat_with(|| DeployHash::new(Digest::random(rng)))
-            .take(deploy_count)
-            .collect();
-        let random_bit = rng.gen();
-        let proto_block = ProtoBlock::new(deploy_hashes, random_bit);
-
-        // TODO - make Timestamp deterministic.
-        let timestamp = Timestamp::now();
-        let system_transactions_count = rng.gen_range(1, 11);
-        let system_transactions = iter::repeat_with(|| SystemTransaction::random(rng))
-            .take(system_transactions_count)
-            .collect();
-        let switch_block = rng.gen_bool(0.1);
-        let era = rng.gen_range(0, 5);
-        let secret_key = SecretKey::new_ed25519(rng.gen());
-        let public_key = PublicKey::from(&secret_key);
-
-        FinalizedBlock::new(
-            proto_block,
-            timestamp,
-            system_transactions,
-            switch_block,
-            EraId(era),
-            era * 10 + rng.gen_range(0, 10),
-            public_key,
-        )
-    }
-}
-
-impl From<BlockHeader> for FinalizedBlock {
-    fn from(header: BlockHeader) -> Self {
-        let proto_block = ProtoBlock::new(header.deploy_hashes().clone(), header.random_bit);
-
-        FinalizedBlock {
-            proto_block,
-            timestamp: header.timestamp,
-            era_end: header.era_end,
-            era_id: header.era_id,
-            height: header.height,
-            proposer: header.proposer,
-        }
-    }
-}
-
-impl Display for FinalizedBlock {
-    fn fmt(&self, formatter: &mut Formatter<'_>) -> fmt::Result {
-        write!(
-            formatter,
-            "finalized block {:10} in era {:?}, height {}, deploys {:10}, random bit {}, \
-            timestamp {}",
-            HexFmt(self.proto_block.hash().inner()),
-            self.era_id,
-            self.height,
-            HexList(&self.proto_block.deploys),
-            self.proto_block.random_bit,
-            self.timestamp,
-        )?;
-        if let Some(ee) = &self.era_end {
-            write!(formatter, ", era_end: {}", ee)?;
-        }
-        Ok(())
-    }
-}
-
-/// A cryptographic hash identifying a [`Block`](struct.Block.html).
-#[derive(
-    Copy, Clone, DataSize, Ord, PartialOrd, Eq, PartialEq, Hash, Serialize, Deserialize, Debug,
-)]
-pub struct BlockHash(Digest);
-
-impl BlockHash {
-    /// Constructs a new `BlockHash`.
-    pub fn new(hash: Digest) -> Self {
-        BlockHash(hash)
-    }
-
-    /// Returns the wrapped inner hash.
-    pub fn inner(&self) -> &Digest {
-        &self.0
-    }
-}
-
-impl Display for BlockHash {
-    fn fmt(&self, formatter: &mut Formatter) -> fmt::Result {
-        write!(formatter, "block-hash({})", self.0,)
-    }
-}
-
-impl From<Digest> for BlockHash {
-    fn from(digest: Digest) -> Self {
-        Self(digest)
-    }
-}
-
-impl AsRef<[u8]> for BlockHash {
-    fn as_ref(&self) -> &[u8] {
-        self.0.as_ref()
-    }
-}
-
-/// The header portion of a [`Block`](struct.Block.html).
-#[derive(Clone, DataSize, Ord, PartialOrd, Eq, PartialEq, Hash, Serialize, Deserialize, Debug)]
-pub struct BlockHeader {
-    parent_hash: BlockHash,
-    global_state_hash: Digest,
-    body_hash: Digest,
-    deploy_hashes: Vec<DeployHash>,
-    random_bit: bool,
-    era_end: Option<EraEnd>,
-    timestamp: Timestamp,
-    era_id: EraId,
-    height: u64,
-    proposer: PublicKey,
-}
-
-impl BlockHeader {
-    /// The parent block's hash.
-    pub fn parent_hash(&self) -> &BlockHash {
-        &self.parent_hash
-    }
-
-    /// The root hash of the resulting global state.
-    pub fn global_state_hash(&self) -> &Digest {
-        &self.global_state_hash
-    }
-
-    /// The hash of the block's body.
-    pub fn body_hash(&self) -> &Digest {
-        &self.body_hash
-    }
-
-    /// The list of deploy hashes included in the block.
-    pub fn deploy_hashes(&self) -> &Vec<DeployHash> {
-        &self.deploy_hashes
-    }
-
-    /// A random bit needed for initializing a future era.
-    pub fn random_bit(&self) -> bool {
-        self.random_bit
-    }
-
-    /// The timestamp from when the proto block was proposed.
-    pub fn timestamp(&self) -> Timestamp {
-        self.timestamp
-    }
-
-    /// Returns reward and slashing information if this is the era's last block.
-    pub fn era_end(&self) -> Option<&EraEnd> {
-        self.era_end.as_ref()
-    }
-
-    /// Returns `true` if this block is the last one in the current era.
-    pub fn switch_block(&self) -> bool {
-        self.era_end.is_some()
-    }
-
-    /// Era ID in which this block was created.
-    pub fn era_id(&self) -> EraId {
-        self.era_id
-    }
-
-    /// Returns the height of this block, i.e. the number of ancestors.
-    pub fn height(&self) -> u64 {
-        self.height
-    }
-
-    /// Block proposer.
-    pub fn proposer(&self) -> &PublicKey {
-        &self.proposer
-    }
-
-    /// Returns true if block is Genesis' child.
-    /// Genesis child block is from era 0 and height 0.
-    pub(crate) fn is_genesis_child(&self) -> bool {
-        self.era_id() == EraId(0) && self.height() == 0
-    }
-
-    // Serialize the block header.
-    fn serialize(&self) -> Result<Vec<u8>, rmp_serde::encode::Error> {
-        rmp_serde::to_vec(self)
-    }
-
-    /// Hash of the block header.
-    pub fn hash(&self) -> BlockHash {
-        let serialized_header = Self::serialize(&self)
-            .unwrap_or_else(|error| panic!("should serialize block header: {}", error));
-        BlockHash::new(hash::hash(&serialized_header))
-    }
-}
-
-impl Display for BlockHeader {
-    fn fmt(&self, formatter: &mut Formatter) -> fmt::Result {
-        write!(
-            formatter,
-            "block header parent hash {}, post-state hash {}, body hash {}, deploys [{}], \
-            random bit {}, timestamp {}",
-            self.parent_hash.inner(),
-            self.global_state_hash,
-            self.body_hash,
-            DisplayIter::new(self.deploy_hashes.iter()),
-            self.random_bit,
-            self.timestamp,
-        )?;
-        if let Some(ee) = &self.era_end {
-            write!(formatter, ", era_end: {}", ee)?;
-        }
-        Ok(())
-    }
-}
-
-/// A proto-block after execution, with the resulting post-state-hash.  This is the core component
-/// of the Casper linear blockchain.
-#[derive(DataSize, Clone, Debug, PartialOrd, Ord, PartialEq, Eq, Hash, Serialize, Deserialize)]
-pub struct Block {
-    hash: BlockHash,
-    header: BlockHeader,
-    body: (), // TODO: implement body of block
-    proofs: Vec<Signature>,
-}
-
-impl Block {
-    pub(crate) fn new(
-        parent_hash: BlockHash,
-        global_state_hash: Digest,
-        finalized_block: FinalizedBlock,
-    ) -> Self {
-        let body = ();
-        let serialized_body = Self::serialize_body(&body)
-            .unwrap_or_else(|error| panic!("should serialize block body: {}", error));
-        let body_hash = hash::hash(&serialized_body);
-
-        let era_id = finalized_block.era_id();
-        let height = finalized_block.height();
-
-        let header = BlockHeader {
-            parent_hash,
-            global_state_hash,
-            body_hash,
-            deploy_hashes: finalized_block.proto_block.deploys,
-            random_bit: finalized_block.proto_block.random_bit,
-            era_end: finalized_block.era_end,
-            timestamp: finalized_block.timestamp,
-            era_id,
-            height,
-            proposer: finalized_block.proposer,
-        };
-
-        let hash = header.hash();
-
-        Block {
-            hash,
-            header,
-            body,
-            proofs: vec![],
-        }
-    }
-
-    pub(crate) fn header(&self) -> &BlockHeader {
-        &self.header
-    }
-
-    pub(crate) fn take_header(self) -> BlockHeader {
-        self.header
-    }
-
-    pub(crate) fn hash(&self) -> &BlockHash {
-        &self.hash
-    }
-
-    pub(crate) fn global_state_hash(&self) -> &Digest {
-        self.header.global_state_hash()
-    }
-
-    pub(crate) fn deploy_hashes(&self) -> &Vec<DeployHash> {
-        self.header.deploy_hashes()
-    }
-
-    pub(crate) fn height(&self) -> u64 {
-        self.header.height()
-    }
-
-    /// Appends the given signature to this block's proofs.  It should have been validated prior to
-    /// this via `BlockHash::verify()`.
-    pub(crate) fn append_proof(&mut self, proof: Signature) {
-        self.proofs.push(proof)
-    }
-
-    fn serialize_body(body: &()) -> Result<Vec<u8>, rmp_serde::encode::Error> {
-        rmp_serde::to_vec(body)
-    }
-
-    /// Generates a random instance using a `TestRng`.
-    #[cfg(test)]
-    pub fn random(rng: &mut TestRng) -> Self {
-<<<<<<< HEAD
-=======
         let deploy_count = rng.gen_range(0, 11);
         let deploy_hashes = iter::repeat_with(|| DeployHash::new(Digest::random(rng)))
             .take(deploy_count)
@@ -589,16 +291,282 @@
         let secret_key: SecretKey = SecretKey::new_ed25519(rng.gen());
         let public_key = PublicKey::from(&secret_key);
 
-        let finalized_block = FinalizedBlock::new(
+        FinalizedBlock::new(
             proto_block,
             timestamp,
             era_end,
             EraId(era),
             era * 10 + rng.gen_range(0, 10),
             public_key,
-        );
-
->>>>>>> 49b6f1d3
+        )
+    }
+}
+
+impl From<BlockHeader> for FinalizedBlock {
+    fn from(header: BlockHeader) -> Self {
+        let proto_block = ProtoBlock::new(header.deploy_hashes().clone(), header.random_bit);
+
+        FinalizedBlock {
+            proto_block,
+            timestamp: header.timestamp,
+            era_end: header.era_end,
+            era_id: header.era_id,
+            height: header.height,
+            proposer: header.proposer,
+        }
+    }
+}
+
+impl Display for FinalizedBlock {
+    fn fmt(&self, formatter: &mut Formatter<'_>) -> fmt::Result {
+        write!(
+            formatter,
+            "finalized block {:10} in era {:?}, height {}, deploys {:10}, random bit {}, \
+            timestamp {}",
+            HexFmt(self.proto_block.hash().inner()),
+            self.era_id,
+            self.height,
+            HexList(&self.proto_block.deploys),
+            self.proto_block.random_bit,
+            self.timestamp,
+        )?;
+        if let Some(ee) = &self.era_end {
+            write!(formatter, ", era_end: {}", ee)?;
+        }
+        Ok(())
+    }
+}
+
+/// A cryptographic hash identifying a [`Block`](struct.Block.html).
+#[derive(
+    Copy, Clone, DataSize, Ord, PartialOrd, Eq, PartialEq, Hash, Serialize, Deserialize, Debug,
+)]
+pub struct BlockHash(Digest);
+
+impl BlockHash {
+    /// Constructs a new `BlockHash`.
+    pub fn new(hash: Digest) -> Self {
+        BlockHash(hash)
+    }
+
+    /// Returns the wrapped inner hash.
+    pub fn inner(&self) -> &Digest {
+        &self.0
+    }
+}
+
+impl Display for BlockHash {
+    fn fmt(&self, formatter: &mut Formatter) -> fmt::Result {
+        write!(formatter, "block-hash({})", self.0,)
+    }
+}
+
+impl From<Digest> for BlockHash {
+    fn from(digest: Digest) -> Self {
+        Self(digest)
+    }
+}
+
+impl AsRef<[u8]> for BlockHash {
+    fn as_ref(&self) -> &[u8] {
+        self.0.as_ref()
+    }
+}
+
+/// The header portion of a [`Block`](struct.Block.html).
+#[derive(Clone, DataSize, Ord, PartialOrd, Eq, PartialEq, Hash, Serialize, Deserialize, Debug)]
+pub struct BlockHeader {
+    parent_hash: BlockHash,
+    global_state_hash: Digest,
+    body_hash: Digest,
+    deploy_hashes: Vec<DeployHash>,
+    random_bit: bool,
+    era_end: Option<EraEnd>,
+    timestamp: Timestamp,
+    era_id: EraId,
+    height: u64,
+    proposer: PublicKey,
+}
+
+impl BlockHeader {
+    /// The parent block's hash.
+    pub fn parent_hash(&self) -> &BlockHash {
+        &self.parent_hash
+    }
+
+    /// The root hash of the resulting global state.
+    pub fn global_state_hash(&self) -> &Digest {
+        &self.global_state_hash
+    }
+
+    /// The hash of the block's body.
+    pub fn body_hash(&self) -> &Digest {
+        &self.body_hash
+    }
+
+    /// The list of deploy hashes included in the block.
+    pub fn deploy_hashes(&self) -> &Vec<DeployHash> {
+        &self.deploy_hashes
+    }
+
+    /// A random bit needed for initializing a future era.
+    pub fn random_bit(&self) -> bool {
+        self.random_bit
+    }
+
+    /// The timestamp from when the proto block was proposed.
+    pub fn timestamp(&self) -> Timestamp {
+        self.timestamp
+    }
+
+    /// Returns reward and slashing information if this is the era's last block.
+    pub fn era_end(&self) -> Option<&EraEnd> {
+        self.era_end.as_ref()
+    }
+
+    /// Returns `true` if this block is the last one in the current era.
+    pub fn switch_block(&self) -> bool {
+        self.era_end.is_some()
+    }
+
+    /// Era ID in which this block was created.
+    pub fn era_id(&self) -> EraId {
+        self.era_id
+    }
+
+    /// Returns the height of this block, i.e. the number of ancestors.
+    pub fn height(&self) -> u64 {
+        self.height
+    }
+
+    /// Block proposer.
+    pub fn proposer(&self) -> &PublicKey {
+        &self.proposer
+    }
+
+    /// Returns true if block is Genesis' child.
+    /// Genesis child block is from era 0 and height 0.
+    pub(crate) fn is_genesis_child(&self) -> bool {
+        self.era_id() == EraId(0) && self.height() == 0
+    }
+
+    // Serialize the block header.
+    fn serialize(&self) -> Result<Vec<u8>, rmp_serde::encode::Error> {
+        rmp_serde::to_vec(self)
+    }
+
+    /// Hash of the block header.
+    pub fn hash(&self) -> BlockHash {
+        let serialized_header = Self::serialize(&self)
+            .unwrap_or_else(|error| panic!("should serialize block header: {}", error));
+        BlockHash::new(hash::hash(&serialized_header))
+    }
+}
+
+impl Display for BlockHeader {
+    fn fmt(&self, formatter: &mut Formatter) -> fmt::Result {
+        write!(
+            formatter,
+            "block header parent hash {}, post-state hash {}, body hash {}, deploys [{}], \
+            random bit {}, timestamp {}",
+            self.parent_hash.inner(),
+            self.global_state_hash,
+            self.body_hash,
+            DisplayIter::new(self.deploy_hashes.iter()),
+            self.random_bit,
+            self.timestamp,
+        )?;
+        if let Some(ee) = &self.era_end {
+            write!(formatter, ", era_end: {}", ee)?;
+        }
+        Ok(())
+    }
+}
+
+/// A proto-block after execution, with the resulting post-state-hash.  This is the core component
+/// of the Casper linear blockchain.
+#[derive(DataSize, Clone, Debug, PartialOrd, Ord, PartialEq, Eq, Hash, Serialize, Deserialize)]
+pub struct Block {
+    hash: BlockHash,
+    header: BlockHeader,
+    body: (), // TODO: implement body of block
+    proofs: Vec<Signature>,
+}
+
+impl Block {
+    pub(crate) fn new(
+        parent_hash: BlockHash,
+        global_state_hash: Digest,
+        finalized_block: FinalizedBlock,
+    ) -> Self {
+        let body = ();
+        let serialized_body = Self::serialize_body(&body)
+            .unwrap_or_else(|error| panic!("should serialize block body: {}", error));
+        let body_hash = hash::hash(&serialized_body);
+
+        let era_id = finalized_block.era_id();
+        let height = finalized_block.height();
+
+        let header = BlockHeader {
+            parent_hash,
+            global_state_hash,
+            body_hash,
+            deploy_hashes: finalized_block.proto_block.deploys,
+            random_bit: finalized_block.proto_block.random_bit,
+            era_end: finalized_block.era_end,
+            timestamp: finalized_block.timestamp,
+            era_id,
+            height,
+            proposer: finalized_block.proposer,
+        };
+
+        let hash = header.hash();
+
+        Block {
+            hash,
+            header,
+            body,
+            proofs: vec![],
+        }
+    }
+
+    pub(crate) fn header(&self) -> &BlockHeader {
+        &self.header
+    }
+
+    pub(crate) fn take_header(self) -> BlockHeader {
+        self.header
+    }
+
+    pub(crate) fn hash(&self) -> &BlockHash {
+        &self.hash
+    }
+
+    pub(crate) fn global_state_hash(&self) -> &Digest {
+        self.header.global_state_hash()
+    }
+
+    pub(crate) fn deploy_hashes(&self) -> &Vec<DeployHash> {
+        self.header.deploy_hashes()
+    }
+
+    pub(crate) fn height(&self) -> u64 {
+        self.header.height()
+    }
+
+    /// Appends the given signature to this block's proofs.  It should have been validated prior to
+    /// this via `BlockHash::verify()`.
+    pub(crate) fn append_proof(&mut self, proof: Signature) {
+        self.proofs.push(proof)
+    }
+
+    fn serialize_body(body: &()) -> Result<Vec<u8>, rmp_serde::encode::Error> {
+        rmp_serde::to_vec(body)
+    }
+
+    /// Generates a random instance using a `TestRng`.
+    #[cfg(test)]
+    pub fn random(rng: &mut TestRng) -> Self {
         let parent_hash = BlockHash::new(Digest::random(rng));
         let global_state_hash = Digest::random(rng);
         let finalized_block = FinalizedBlock::random(rng);
@@ -681,198 +649,6 @@
     }
 }
 
-<<<<<<< HEAD
-=======
-/// This module provides structs which map to the main block types, but which are suitable for
-/// encoding to and decoding from JSON.  For all fields with binary data, this is converted to/from
-/// hex strings.
-mod json {
-    use std::convert::{TryFrom, TryInto};
-
-    use serde::{Deserialize, Serialize};
-
-    use super::*;
-    use crate::{
-        crypto::{
-            asymmetric_key::{PublicKey, Signature},
-            hash::Digest,
-        },
-        types::Timestamp,
-    };
-
-    #[derive(Serialize, Deserialize)]
-    struct JsonBlockHash(String);
-
-    impl From<&BlockHash> for JsonBlockHash {
-        fn from(hash: &BlockHash) -> Self {
-            JsonBlockHash(hex::encode(hash.0))
-        }
-    }
-
-    impl TryFrom<JsonBlockHash> for BlockHash {
-        type Error = Error;
-
-        fn try_from(hash: JsonBlockHash) -> Result<Self, Self::Error> {
-            let hash = Digest::from_hex(&hash.0)
-                .map_err(|error| Error::DecodeFromJson(Box::new(error)))?;
-            Ok(BlockHash(hash))
-        }
-    }
-
-    #[derive(Serialize, Deserialize)]
-    struct JsonEraEnd {
-        equivocators: Vec<String>,
-        rewards: BTreeMap<String, u64>,
-    }
-
-    impl From<&EraEnd> for JsonEraEnd {
-        fn from(era_end: &EraEnd) -> Self {
-            JsonEraEnd {
-                equivocators: era_end.equivocators.iter().map(PublicKey::to_hex).collect(),
-                rewards: era_end
-                    .rewards
-                    .iter()
-                    .map(|(pub_key, amount)| (pub_key.to_hex(), *amount))
-                    .collect(),
-            }
-        }
-    }
-
-    impl TryFrom<JsonEraEnd> for EraEnd {
-        type Error = Error;
-
-        fn try_from(era_end: JsonEraEnd) -> Result<Self, Self::Error> {
-            let equivocators = era_end
-                .equivocators
-                .into_iter()
-                .map(|pub_key_str| {
-                    PublicKey::from_hex(pub_key_str)
-                        .map_err(|error| Error::DecodeFromJson(Box::new(error)))
-                })
-                .collect::<Result<Vec<_>, _>>()?;
-            let rewards = era_end
-                .rewards
-                .into_iter()
-                .map(|(pub_key_str, amount): (String, u64)| {
-                    PublicKey::from_hex(pub_key_str)
-                        .map_err(|error| Error::DecodeFromJson(Box::new(error)))
-                        .map(|pub_key| (pub_key, amount))
-                })
-                .collect::<Result<BTreeMap<_, _>, _>>()?;
-            Ok(EraEnd {
-                equivocators,
-                rewards,
-            })
-        }
-    }
-
-    #[derive(Serialize, Deserialize)]
-    struct JsonBlockHeader {
-        parent_hash: String,
-        global_state_hash: String,
-        body_hash: String,
-        deploy_hashes: Vec<String>,
-        random_bit: bool,
-        timestamp: Timestamp,
-        era_end: Option<JsonEraEnd>,
-        era_id: EraId,
-        height: u64,
-        proposer: String,
-    }
-
-    impl From<&BlockHeader> for JsonBlockHeader {
-        fn from(header: &BlockHeader) -> Self {
-            JsonBlockHeader {
-                parent_hash: hex::encode(header.parent_hash),
-                global_state_hash: hex::encode(header.global_state_hash),
-                body_hash: hex::encode(header.body_hash),
-                deploy_hashes: header
-                    .deploy_hashes
-                    .iter()
-                    .map(|deploy_hash| hex::encode(deploy_hash.as_ref()))
-                    .collect(),
-                random_bit: header.random_bit,
-                timestamp: header.timestamp,
-                era_end: header.era_end.as_ref().map(JsonEraEnd::from),
-                era_id: header.era_id,
-                height: header.height,
-                proposer: header.proposer.to_hex(),
-            }
-        }
-    }
-
-    impl TryFrom<JsonBlockHeader> for BlockHeader {
-        type Error = Error;
-
-        fn try_from(header: JsonBlockHeader) -> Result<Self, Self::Error> {
-            let mut deploy_hashes = vec![];
-            for hex_deploy_hash in header.deploy_hashes.iter() {
-                let hash = Digest::from_hex(&hex_deploy_hash)
-                    .map_err(|error| Error::DecodeFromJson(Box::new(error)))?;
-                deploy_hashes.push(DeployHash::from(hash));
-            }
-
-            let proposer = PublicKey::from_hex(&header.proposer)
-                .map_err(|error| Error::DecodeFromJson(Box::new(error)))?;
-
-            Ok(BlockHeader {
-                parent_hash: BlockHash::from(
-                    Digest::from_hex(&header.parent_hash)
-                        .map_err(|error| Error::DecodeFromJson(Box::new(error)))?,
-                ),
-                global_state_hash: Digest::from_hex(&header.global_state_hash)
-                    .map_err(|error| Error::DecodeFromJson(Box::new(error)))?,
-                body_hash: Digest::from_hex(&header.body_hash)
-                    .map_err(|error| Error::DecodeFromJson(Box::new(error)))?,
-                deploy_hashes,
-                random_bit: header.random_bit,
-                timestamp: header.timestamp,
-                era_end: header.era_end.map(EraEnd::try_from).transpose()?,
-                era_id: header.era_id,
-                height: header.height,
-                proposer,
-            })
-        }
-    }
-
-    #[derive(Serialize, Deserialize)]
-    pub(super) struct JsonBlock {
-        hash: JsonBlockHash,
-        header: JsonBlockHeader,
-        proofs: Vec<String>,
-    }
-
-    impl From<&Block> for JsonBlock {
-        fn from(block: &Block) -> Self {
-            JsonBlock {
-                hash: (&block.hash).into(),
-                header: (&block.header).into(),
-                proofs: block.proofs.iter().map(Signature::to_hex).collect(),
-            }
-        }
-    }
-
-    impl TryFrom<JsonBlock> for Block {
-        type Error = Error;
-
-        fn try_from(block: JsonBlock) -> Result<Self, Self::Error> {
-            let mut proofs = vec![];
-            for json_proof in block.proofs.iter() {
-                let proof = Signature::from_hex(json_proof)
-                    .map_err(|error| Error::DecodeFromJson(Box::new(error)))?;
-                proofs.push(proof);
-            }
-            Ok(Block {
-                hash: block.hash.try_into()?,
-                header: block.header.try_into()?,
-                body: (),
-                proofs,
-            })
-        }
-    }
-}
-
->>>>>>> 49b6f1d3
 /// A wrapper around `Block` for the purposes of fetching blocks by height in linear chain.
 #[derive(Clone, Debug, PartialOrd, Ord, PartialEq, Eq, Hash, Serialize, Deserialize)]
 pub enum BlockByHeight {
