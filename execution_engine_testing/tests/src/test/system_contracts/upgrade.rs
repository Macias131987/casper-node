--- conflicted
+++ resolved
@@ -10,10 +10,7 @@
 
 use casper_execution_engine::{
     core::engine_state::{
-<<<<<<< HEAD
-=======
         engine_config::{DEFAULT_MAX_DELEGATOR_SIZE_LIMIT, DEFAULT_MINIMUM_DELEGATION_AMOUNT},
->>>>>>> a7f6a648
         EngineConfig, DEFAULT_MAX_QUERY_DEPTH, DEFAULT_MAX_RUNTIME_CALL_STACK_HEIGHT,
     },
     shared::{
@@ -139,12 +136,9 @@
         DEFAULT_MAX_QUERY_DEPTH,
         DEFAULT_MAX_ASSOCIATED_KEYS,
         DEFAULT_MAX_RUNTIME_CALL_STACK_HEIGHT,
-<<<<<<< HEAD
-=======
         DEFAULT_MAX_STORED_VALUE_SIZE,
         DEFAULT_MAX_DELEGATOR_SIZE_LIMIT,
         DEFAULT_MINIMUM_DELEGATION_AMOUNT,
->>>>>>> a7f6a648
         new_wasm_config,
         SystemConfig::default(),
     );
@@ -187,12 +181,9 @@
         DEFAULT_MAX_QUERY_DEPTH,
         DEFAULT_MAX_ASSOCIATED_KEYS,
         DEFAULT_MAX_RUNTIME_CALL_STACK_HEIGHT,
-<<<<<<< HEAD
-=======
         DEFAULT_MAX_STORED_VALUE_SIZE,
         DEFAULT_MAX_DELEGATOR_SIZE_LIMIT,
         DEFAULT_MINIMUM_DELEGATION_AMOUNT,
->>>>>>> a7f6a648
         new_wasm_config,
         SystemConfig::default(),
     );
@@ -687,12 +678,9 @@
         DEFAULT_MAX_QUERY_DEPTH,
         DEFAULT_MAX_ASSOCIATED_KEYS + 1,
         DEFAULT_MAX_RUNTIME_CALL_STACK_HEIGHT,
-<<<<<<< HEAD
-=======
         DEFAULT_MAX_STORED_VALUE_SIZE,
         DEFAULT_MAX_DELEGATOR_SIZE_LIMIT,
         DEFAULT_MINIMUM_DELEGATION_AMOUNT,
->>>>>>> a7f6a648
         *DEFAULT_WASM_CONFIG,
         new_system_config,
     );
